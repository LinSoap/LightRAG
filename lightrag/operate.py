from __future__ import annotations
from functools import partial

import asyncio
import json
import re
import os
from typing import Any, AsyncIterator
from collections import Counter, defaultdict

from .kg.shared_storage import get_graph_db_lock_keyed

from .utils import (
    logger,
    clean_str,
    compute_mdhash_id,
    Tokenizer,
    is_float_regex,
    normalize_extracted_info,
    pack_user_ass_to_openai_messages,
    split_string_by_multi_markers,
    truncate_list_by_token_size,
    process_combine_contexts,
    compute_args_hash,
    handle_cache,
    save_to_cache,
    CacheData,
    get_conversation_turns,
    use_llm_func_with_cache,
)
from .base import (
    BaseGraphStorage,
    BaseKVStorage,
    BaseVectorStorage,
    TextChunkSchema,
    QueryParam,
)
from .prompt import GRAPH_FIELD_SEP, PROMPTS
import time
from dotenv import load_dotenv

# use the .env that is inside the current folder
# allows to use different .env file for each lightrag instance
# the OS environment variables take precedence over the .env file
load_dotenv(dotenv_path=".env", override=False)


def chunking_by_token_size(
    tokenizer: Tokenizer,
    content: str,
    split_by_character: str | None = None,
    split_by_character_only: bool = False,
    overlap_token_size: int = 128,
    max_token_size: int = 1024,
) -> list[dict[str, Any]]:
    tokens = tokenizer.encode(content)
    results: list[dict[str, Any]] = []
    if split_by_character:
        raw_chunks = content.split(split_by_character)
        new_chunks = []
        if split_by_character_only:
            for chunk in raw_chunks:
                _tokens = tokenizer.encode(chunk)
                new_chunks.append((len(_tokens), chunk))
        else:
            for chunk in raw_chunks:
                _tokens = tokenizer.encode(chunk)
                if len(_tokens) > max_token_size:
                    for start in range(
                        0, len(_tokens), max_token_size - overlap_token_size
                    ):
                        chunk_content = tokenizer.decode(
                            _tokens[start : start + max_token_size]
                        )
                        new_chunks.append(
                            (min(max_token_size, len(_tokens) - start), chunk_content)
                        )
                else:
                    new_chunks.append((len(_tokens), chunk))
        for index, (_len, chunk) in enumerate(new_chunks):
            results.append(
                {
                    "tokens": _len,
                    "content": chunk.strip(),
                    "chunk_order_index": index,
                }
            )
    else:
        for index, start in enumerate(
            range(0, len(tokens), max_token_size - overlap_token_size)
        ):
            chunk_content = tokenizer.decode(tokens[start : start + max_token_size])
            results.append(
                {
                    "tokens": min(max_token_size, len(tokens) - start),
                    "content": chunk_content.strip(),
                    "chunk_order_index": index,
                }
            )
    return results


async def _handle_entity_relation_summary(
    entity_or_relation_name: str,
    description: str,
    global_config: dict,
    pipeline_status: dict = None,
    pipeline_status_lock=None,
    llm_response_cache: BaseKVStorage | None = None,
) -> str:
    """Handle entity relation summary
    For each entity or relation, input is the combined description of already existing description and new description.
    If too long, use LLM to summarize.
    """
    use_llm_func: callable = global_config["llm_model_func"]
    # Apply higher priority (8) to entity/relation summary tasks
    use_llm_func = partial(use_llm_func, _priority=8)

    tokenizer: Tokenizer = global_config["tokenizer"]
    llm_max_tokens = global_config["llm_model_max_token_size"]
    summary_max_tokens = global_config["summary_to_max_tokens"]

    language = global_config["addon_params"].get(
        "language", PROMPTS["DEFAULT_LANGUAGE"]
    )

    tokens = tokenizer.encode(description)

    ### summarize is not determined here anymore (It's determined by num_fragment now)
    # if len(tokens) < summary_max_tokens:  # No need for summary
    #     return description

    prompt_template = PROMPTS["summarize_entity_descriptions"]
    use_description = tokenizer.decode(tokens[:llm_max_tokens])
    context_base = dict(
        entity_name=entity_or_relation_name,
        description_list=use_description.split(GRAPH_FIELD_SEP),
        language=language,
    )
    use_prompt = prompt_template.format(**context_base)
    logger.debug(f"Trigger summary: {entity_or_relation_name}")

    # Use LLM function with cache (higher priority for summary generation)
    summary = await use_llm_func_with_cache(
        use_prompt,
        use_llm_func,
        llm_response_cache=llm_response_cache,
        max_tokens=summary_max_tokens,
        cache_type="extract",
    )
    return summary


async def _handle_single_entity_extraction(
    record_attributes: list[str],
    chunk_key: str,
    file_path: str = "unknown_source",
):
    if len(record_attributes) < 4 or '"entity"' not in record_attributes[0]:
        return None

    # Clean and validate entity name
    entity_name = clean_str(record_attributes[1]).strip()
    if not entity_name:
        logger.warning(
            f"Entity extraction error: empty entity name in: {record_attributes}"
        )
        return None

    # Normalize entity name
    entity_name = normalize_extracted_info(entity_name, is_entity=True)

    # Clean and validate entity type
    entity_type = clean_str(record_attributes[2]).strip('"')
    if not entity_type.strip() or entity_type.startswith('("'):
        logger.warning(
            f"Entity extraction error: invalid entity type in: {record_attributes}"
        )
        return None

    # Clean and validate description
    entity_description = clean_str(record_attributes[3])
    entity_description = normalize_extracted_info(entity_description)

    if not entity_description.strip():
        logger.warning(
            f"Entity extraction error: empty description for entity '{entity_name}' of type '{entity_type}'"
        )
        return None

    return dict(
        entity_name=entity_name,
        entity_type=entity_type,
        description=entity_description,
        source_id=chunk_key,
        file_path=file_path,
    )


async def _handle_single_relationship_extraction(
    record_attributes: list[str],
    chunk_key: str,
    file_path: str = "unknown_source",
):
    if len(record_attributes) < 5 or '"relationship"' not in record_attributes[0]:
        return None
    # add this record as edge
    source = clean_str(record_attributes[1])
    target = clean_str(record_attributes[2])

    # Normalize source and target entity names
    source = normalize_extracted_info(source, is_entity=True)
    target = normalize_extracted_info(target, is_entity=True)
    if source == target:
        logger.debug(
            f"Relationship source and target are the same in: {record_attributes}"
        )
        return None

    edge_description = clean_str(record_attributes[3])
    edge_description = normalize_extracted_info(edge_description)

    edge_keywords = clean_str(record_attributes[4]).strip('"').strip("'")
    edge_source_id = chunk_key
    weight = (
        float(record_attributes[-1].strip('"').strip("'"))
        if is_float_regex(record_attributes[-1].strip('"').strip("'"))
        else 1.0
    )
    return dict(
        src_id=source,
        tgt_id=target,
        weight=weight,
        description=edge_description,
        keywords=edge_keywords,
        source_id=edge_source_id,
        file_path=file_path,
    )


async def _merge_nodes_then_upsert(
    entity_name: str,
    nodes_data: list[dict],
    knowledge_graph_inst: BaseGraphStorage,
    global_config: dict,
    pipeline_status: dict = None,
    pipeline_status_lock=None,
    llm_response_cache: BaseKVStorage | None = None,
):
    """Get existing nodes from knowledge graph use name,if exists, merge data, else create, then upsert."""
    already_entity_types = []
    already_source_ids = []
    already_description = []
    already_file_paths = []

    already_node = await knowledge_graph_inst.get_node(entity_name)
    if already_node is not None:
        already_entity_types.append(already_node["entity_type"])
        already_source_ids.extend(
            split_string_by_multi_markers(already_node["source_id"], [GRAPH_FIELD_SEP])
        )
        already_file_paths.extend(
            split_string_by_multi_markers(already_node["file_path"], [GRAPH_FIELD_SEP])
        )
        already_description.append(already_node["description"])

    entity_type = sorted(
        Counter(
            [dp["entity_type"] for dp in nodes_data] + already_entity_types
        ).items(),
        key=lambda x: x[1],
        reverse=True,
    )[0][0]
    description = GRAPH_FIELD_SEP.join(
        sorted(set([dp["description"] for dp in nodes_data] + already_description))
    )
    source_id = GRAPH_FIELD_SEP.join(
        set([dp["source_id"] for dp in nodes_data] + already_source_ids)
    )
    file_path = GRAPH_FIELD_SEP.join(
        set([dp["file_path"] for dp in nodes_data] + already_file_paths)
    )

    force_llm_summary_on_merge = global_config["force_llm_summary_on_merge"]

    num_fragment = description.count(GRAPH_FIELD_SEP) + 1
    num_new_fragment = len(set([dp["description"] for dp in nodes_data]))

    if num_fragment > 1:
        if num_fragment >= force_llm_summary_on_merge:
            status_message = f"LLM merge N: {entity_name} | {num_new_fragment}+{num_fragment-num_new_fragment}"
            logger.info(status_message)
            if pipeline_status is not None and pipeline_status_lock is not None:
                async with pipeline_status_lock:
                    pipeline_status["latest_message"] = status_message
                    pipeline_status["history_messages"].append(status_message)
            description = await _handle_entity_relation_summary(
                entity_name,
                description,
                global_config,
                pipeline_status,
                pipeline_status_lock,
                llm_response_cache,
            )
        else:
            status_message = f"Merge N: {entity_name} | {num_new_fragment}+{num_fragment-num_new_fragment}"
            logger.info(status_message)
            if pipeline_status is not None and pipeline_status_lock is not None:
                async with pipeline_status_lock:
                    pipeline_status["latest_message"] = status_message
                    pipeline_status["history_messages"].append(status_message)

    node_data = dict(
        entity_id=entity_name,
        entity_type=entity_type,
        description=description,
        source_id=source_id,
        file_path=file_path,
        created_at=int(time.time()),
    )
    await knowledge_graph_inst.upsert_node(
        entity_name,
        node_data=node_data,
    )
    node_data["entity_name"] = entity_name
    return node_data


async def _merge_edges_then_upsert(
    src_id: str,
    tgt_id: str,
    edges_data: list[dict],
    knowledge_graph_inst: BaseGraphStorage,
    global_config: dict,
    pipeline_status: dict = None,
    pipeline_status_lock=None,
    llm_response_cache: BaseKVStorage | None = None,
):
    if src_id == tgt_id:
        return None

    already_weights = []
    already_source_ids = []
    already_description = []
    already_keywords = []
    already_file_paths = []

    if await knowledge_graph_inst.has_edge(src_id, tgt_id):
        already_edge = await knowledge_graph_inst.get_edge(src_id, tgt_id)
        # Handle the case where get_edge returns None or missing fields
        if already_edge:
            # Get weight with default 0.0 if missing
            already_weights.append(already_edge.get("weight", 0.0))

            # Get source_id with empty string default if missing or None
            if already_edge.get("source_id") is not None:
                already_source_ids.extend(
                    split_string_by_multi_markers(
                        already_edge["source_id"], [GRAPH_FIELD_SEP]
                    )
                )

            # Get file_path with empty string default if missing or None
            if already_edge.get("file_path") is not None:
                already_file_paths.extend(
                    split_string_by_multi_markers(
                        already_edge["file_path"], [GRAPH_FIELD_SEP]
                    )
                )

            # Get description with empty string default if missing or None
            if already_edge.get("description") is not None:
                already_description.append(already_edge["description"])

            # Get keywords with empty string default if missing or None
            if already_edge.get("keywords") is not None:
                already_keywords.extend(
                    split_string_by_multi_markers(
                        already_edge["keywords"], [GRAPH_FIELD_SEP]
                    )
                )

    # Process edges_data with None checks
    weight = sum([dp["weight"] for dp in edges_data] + already_weights)
    description = GRAPH_FIELD_SEP.join(
        sorted(
            set(
                [dp["description"] for dp in edges_data if dp.get("description")]
                + already_description
            )
        )
    )
    keywords = GRAPH_FIELD_SEP.join(
        sorted(
            set(
                [dp["keywords"] for dp in edges_data if dp.get("keywords")]
                + already_keywords
            )
        )
    )
    source_id = GRAPH_FIELD_SEP.join(
        set(
            [dp["source_id"] for dp in edges_data if dp.get("source_id")]
            + already_source_ids
        )
    )
    file_path = GRAPH_FIELD_SEP.join(
        set(
            [dp["file_path"] for dp in edges_data if dp.get("file_path")]
            + already_file_paths
        )
    )

    for need_insert_id in [src_id, tgt_id]:
<<<<<<< HEAD
        if not (await knowledge_graph_inst.has_node(need_insert_id)):
            # # Discard this edge if the node does not exist
            # if need_insert_id == src_id:
            #     logger.warning(
            #         f"Discard edge: {src_id} - {tgt_id} | Source node missing"
            #     )
            # else:
            #     logger.warning(
            #         f"Discard edge: {src_id} - {tgt_id} | Target node missing"
            #     )
            # return None
            await knowledge_graph_inst.upsert_node(
                need_insert_id,
                node_data={
                    "entity_id": need_insert_id,
                    "source_id": source_id,
                    "description": description,
                    "entity_type": "UNKNOWN",
                    "file_path": file_path,
                    "created_at": int(time.time()),
                },
            )
=======
        if (await knowledge_graph_inst.has_node(need_insert_id)):
            # This is so that the initial check for the existence of the node need not be locked
            continue
        async with get_graph_db_lock_keyed([need_insert_id], enable_logging=False):
            if not (await knowledge_graph_inst.has_node(need_insert_id)):
                # # Discard this edge if the node does not exist
                # if need_insert_id == src_id:
                #     logger.warning(
                #         f"Discard edge: {src_id} - {tgt_id} | Source node missing"
                #     )
                # else:
                #     logger.warning(
                #         f"Discard edge: {src_id} - {tgt_id} | Target node missing"
                #     )
                # return None
                await knowledge_graph_inst.upsert_node(
                    need_insert_id,
                    node_data={
                        "entity_id": need_insert_id,
                        "source_id": source_id,
                        "description": description,
                        "entity_type": "UNKNOWN",
                        "file_path": file_path,
                    },
                )
>>>>>>> f8149790

    force_llm_summary_on_merge = global_config["force_llm_summary_on_merge"]

    num_fragment = description.count(GRAPH_FIELD_SEP) + 1
    num_new_fragment = len(
        set([dp["description"] for dp in edges_data if dp.get("description")])
    )

    if num_fragment > 1:
        if num_fragment >= force_llm_summary_on_merge:
            status_message = f"LLM merge E: {src_id} - {tgt_id} | {num_new_fragment}+{num_fragment-num_new_fragment}"
            logger.info(status_message)
            if pipeline_status is not None and pipeline_status_lock is not None:
                async with pipeline_status_lock:
                    pipeline_status["latest_message"] = status_message
                    pipeline_status["history_messages"].append(status_message)
            description = await _handle_entity_relation_summary(
                f"({src_id}, {tgt_id})",
                description,
                global_config,
                pipeline_status,
                pipeline_status_lock,
                llm_response_cache,
            )
        else:
            status_message = f"Merge E: {src_id} - {tgt_id} | {num_new_fragment}+{num_fragment-num_new_fragment}"
            logger.info(status_message)
            if pipeline_status is not None and pipeline_status_lock is not None:
                async with pipeline_status_lock:
                    pipeline_status["latest_message"] = status_message
                    pipeline_status["history_messages"].append(status_message)

    await knowledge_graph_inst.upsert_edge(
        src_id,
        tgt_id,
        edge_data=dict(
            weight=weight,
            description=description,
            keywords=keywords,
            source_id=source_id,
            file_path=file_path,
            created_at=int(time.time()),
        ),
    )

    edge_data = dict(
        src_id=src_id,
        tgt_id=tgt_id,
        description=description,
        keywords=keywords,
        source_id=source_id,
        file_path=file_path,
    )

    return edge_data


async def merge_nodes_and_edges(
    chunk_results: list,
    knowledge_graph_inst: BaseGraphStorage,
    entity_vdb: BaseVectorStorage,
    relationships_vdb: BaseVectorStorage,
    global_config: dict[str, str],
    pipeline_status: dict = None,
    pipeline_status_lock=None,
    llm_response_cache: BaseKVStorage | None = None,
    current_file_number: int = 0,
    total_files: int = 0,
    file_path: str = "unknown_source",
) -> None:
    """Merge nodes and edges from extraction results

    Args:
        chunk_results: List of tuples (maybe_nodes, maybe_edges) containing extracted entities and relationships
        knowledge_graph_inst: Knowledge graph storage
        entity_vdb: Entity vector database
        relationships_vdb: Relationship vector database
        global_config: Global configuration
        pipeline_status: Pipeline status dictionary
        pipeline_status_lock: Lock for pipeline status
        llm_response_cache: LLM response cache
    """
    # Get lock manager from shared storage
    from .kg.shared_storage import get_graph_db_lock

    # Collect all nodes and edges from all chunks
    all_nodes = defaultdict(list)
    all_edges = defaultdict(list)

    for maybe_nodes, maybe_edges in chunk_results:
        # Collect nodes
        for entity_name, entities in maybe_nodes.items():
            all_nodes[entity_name].extend(entities)

        # Collect edges with sorted keys for undirected graph
        for edge_key, edges in maybe_edges.items():
            sorted_edge_key = tuple(sorted(edge_key))
            all_edges[sorted_edge_key].extend(edges)

    # Centralized processing of all nodes and edges
    total_entities_count = len(all_nodes)
    total_relations_count = len(all_edges)

    # Merge nodes and edges
    # Use graph database lock to ensure atomic merges and updates
    graph_db_lock = get_graph_db_lock(enable_logging=False)
    async with pipeline_status_lock:
        log_message = (
            f"Merging stage {current_file_number}/{total_files}: {file_path}"
        )
        logger.info(log_message)
        pipeline_status["latest_message"] = log_message
        pipeline_status["history_messages"].append(log_message)

    # Process and update all entities at once
    log_message = f"Updating {total_entities_count} entities  {current_file_number}/{total_files}: {file_path}"
    logger.info(log_message)
    if pipeline_status is not None:
        async with pipeline_status_lock:
            pipeline_status["latest_message"] = log_message
            pipeline_status["history_messages"].append(log_message)

    async def _locked_process_entity_name(entity_name, entities):
        async with get_graph_db_lock_keyed([entity_name], enable_logging=False):
            entity_data = await _merge_nodes_then_upsert(
                entity_name,
                entities,
                knowledge_graph_inst,
                global_config,
                pipeline_status,
                pipeline_status_lock,
                llm_response_cache,
            )
            if entity_vdb is not None:
                data_for_vdb = {
                    compute_mdhash_id(entity_data["entity_name"], prefix="ent-"): {
                        "entity_name": entity_data["entity_name"],
                        "entity_type": entity_data["entity_type"],
                        "content": f"{entity_data['entity_name']}\n{entity_data['description']}",
                        "source_id": entity_data["source_id"],
                        "file_path": entity_data.get("file_path", "unknown_source"),
                    }
                }
                await entity_vdb.upsert(data_for_vdb)
            return entity_data

    tasks = []
    for entity_name, entities in all_nodes.items():
        tasks.append(asyncio.create_task(_locked_process_entity_name(entity_name, entities)))
    await asyncio.gather(*tasks)

    # Process and update all relationships at once
    log_message = f"Updating {total_relations_count} relations {current_file_number}/{total_files}: {file_path}"
    logger.info(log_message)
    if pipeline_status is not None:
        async with pipeline_status_lock:
            pipeline_status["latest_message"] = log_message
            pipeline_status["history_messages"].append(log_message)

    async def _locked_process_edges(edge_key, edges):
        async with get_graph_db_lock_keyed(f"{edge_key[0]}-{edge_key[1]}", enable_logging=False):
            edge_data = await _merge_edges_then_upsert(
                edge_key[0],
                edge_key[1],
                edges,
                knowledge_graph_inst,
                global_config,
                pipeline_status,
                pipeline_status_lock,
                llm_response_cache,
            )
            if edge_data is None:
                return None

            if relationships_vdb is not None:
                data_for_vdb = {
                    compute_mdhash_id(edge_data["src_id"] + edge_data["tgt_id"], prefix="rel-"): {
                        "src_id": edge_data["src_id"],
                        "tgt_id": edge_data["tgt_id"],
                        "keywords": edge_data["keywords"],
                        "content": f"{edge_data['src_id']}\t{edge_data['tgt_id']}\n{edge_data['keywords']}\n{edge_data['description']}",
                        "source_id": edge_data["source_id"],
                        "file_path": edge_data.get("file_path", "unknown_source"),
                    }
                }
                await relationships_vdb.upsert(data_for_vdb)
            return edge_data

    tasks = []
    for edge_key, edges in all_edges.items():
        tasks.append(asyncio.create_task(_locked_process_edges(edge_key, edges)))
    await asyncio.gather(*tasks)

async def extract_entities(
    chunks: dict[str, TextChunkSchema],
    global_config: dict[str, str],
    pipeline_status: dict = None,
    pipeline_status_lock=None,
    llm_response_cache: BaseKVStorage | None = None,
) -> list:
    use_llm_func: callable = global_config["llm_model_func"]
    entity_extract_max_gleaning = global_config["entity_extract_max_gleaning"]

    ordered_chunks = list(chunks.items())
    # add language and example number params to prompt
    language = global_config["addon_params"].get(
        "language", PROMPTS["DEFAULT_LANGUAGE"]
    )
    entity_types = global_config["addon_params"].get(
        "entity_types", PROMPTS["DEFAULT_ENTITY_TYPES"]
    )
    example_number = global_config["addon_params"].get("example_number", None)
    if example_number and example_number < len(PROMPTS["entity_extraction_examples"]):
        examples = "\n".join(
            PROMPTS["entity_extraction_examples"][: int(example_number)]
        )
    else:
        examples = "\n".join(PROMPTS["entity_extraction_examples"])

    example_context_base = dict(
        tuple_delimiter=PROMPTS["DEFAULT_TUPLE_DELIMITER"],
        record_delimiter=PROMPTS["DEFAULT_RECORD_DELIMITER"],
        completion_delimiter=PROMPTS["DEFAULT_COMPLETION_DELIMITER"],
        entity_types=", ".join(entity_types),
        language=language,
    )
    # add example's format
    examples = examples.format(**example_context_base)

    entity_extract_prompt = PROMPTS["entity_extraction"]
    context_base = dict(
        tuple_delimiter=PROMPTS["DEFAULT_TUPLE_DELIMITER"],
        record_delimiter=PROMPTS["DEFAULT_RECORD_DELIMITER"],
        completion_delimiter=PROMPTS["DEFAULT_COMPLETION_DELIMITER"],
        entity_types=",".join(entity_types),
        examples=examples,
        language=language,
    )

    continue_prompt = PROMPTS["entity_continue_extraction"].format(**context_base)
    if_loop_prompt = PROMPTS["entity_if_loop_extraction"]

    processed_chunks = 0
    total_chunks = len(ordered_chunks)

    async def _process_extraction_result(
        result: str, chunk_key: str, file_path: str = "unknown_source"
    ):
        """Process a single extraction result (either initial or gleaning)
        Args:
            result (str): The extraction result to process
            chunk_key (str): The chunk key for source tracking
            file_path (str): The file path for citation
        Returns:
            tuple: (nodes_dict, edges_dict) containing the extracted entities and relationships
        """
        maybe_nodes = defaultdict(list)
        maybe_edges = defaultdict(list)

        records = split_string_by_multi_markers(
            result,
            [context_base["record_delimiter"], context_base["completion_delimiter"]],
        )

        for record in records:
            record = re.search(r"\((.*)\)", record)
            if record is None:
                continue
            record = record.group(1)
            record_attributes = split_string_by_multi_markers(
                record, [context_base["tuple_delimiter"]]
            )

            if_entities = await _handle_single_entity_extraction(
                record_attributes, chunk_key, file_path
            )
            if if_entities is not None:
                maybe_nodes[if_entities["entity_name"]].append(if_entities)
                continue

            if_relation = await _handle_single_relationship_extraction(
                record_attributes, chunk_key, file_path
            )
            if if_relation is not None:
                maybe_edges[(if_relation["src_id"], if_relation["tgt_id"])].append(
                    if_relation
                )

        return maybe_nodes, maybe_edges

    async def _process_single_content(chunk_key_dp: tuple[str, TextChunkSchema]):
        """Process a single chunk
        Args:
            chunk_key_dp (tuple[str, TextChunkSchema]):
                ("chunk-xxxxxx", {"tokens": int, "content": str, "full_doc_id": str, "chunk_order_index": int})
        Returns:
            tuple: (maybe_nodes, maybe_edges) containing extracted entities and relationships
        """
        nonlocal processed_chunks
        chunk_key = chunk_key_dp[0]
        chunk_dp = chunk_key_dp[1]
        content = chunk_dp["content"]
        # Get file path from chunk data or use default
        file_path = chunk_dp.get("file_path", "unknown_source")

        # Get initial extraction
        hint_prompt = entity_extract_prompt.format(
            **{**context_base, "input_text": content}
        )

        final_result = await use_llm_func_with_cache(
            hint_prompt,
            use_llm_func,
            llm_response_cache=llm_response_cache,
            cache_type="extract",
        )
        history = pack_user_ass_to_openai_messages(hint_prompt, final_result)

        # Process initial extraction with file path
        maybe_nodes, maybe_edges = await _process_extraction_result(
            final_result, chunk_key, file_path
        )

        # Process additional gleaning results
        for now_glean_index in range(entity_extract_max_gleaning):
            glean_result = await use_llm_func_with_cache(
                continue_prompt,
                use_llm_func,
                llm_response_cache=llm_response_cache,
                history_messages=history,
                cache_type="extract",
            )

            history += pack_user_ass_to_openai_messages(continue_prompt, glean_result)

            # Process gleaning result separately with file path
            glean_nodes, glean_edges = await _process_extraction_result(
                glean_result, chunk_key, file_path
            )

            # Merge results - only add entities and edges with new names
            for entity_name, entities in glean_nodes.items():
                if (
                    entity_name not in maybe_nodes
                ):  # Only accetp entities with new name in gleaning stage
                    maybe_nodes[entity_name].extend(entities)
            for edge_key, edges in glean_edges.items():
                if (
                    edge_key not in maybe_edges
                ):  # Only accetp edges with new name in gleaning stage
                    maybe_edges[edge_key].extend(edges)

            if now_glean_index == entity_extract_max_gleaning - 1:
                break

            if_loop_result: str = await use_llm_func_with_cache(
                if_loop_prompt,
                use_llm_func,
                llm_response_cache=llm_response_cache,
                history_messages=history,
                cache_type="extract",
            )
            if_loop_result = if_loop_result.strip().strip('"').strip("'").lower()
            if if_loop_result != "yes":
                break

        processed_chunks += 1
        entities_count = len(maybe_nodes)
        relations_count = len(maybe_edges)
        log_message = f"Chunk {processed_chunks} of {total_chunks} extracted {entities_count} Ent + {relations_count} Rel"
        logger.info(log_message)
        if pipeline_status is not None:
            async with pipeline_status_lock:
                pipeline_status["latest_message"] = log_message
                pipeline_status["history_messages"].append(log_message)

        # Return the extracted nodes and edges for centralized processing
        return maybe_nodes, maybe_edges

    # Get max async tasks limit from global_config
    llm_model_max_async = global_config.get("llm_model_max_async", 4)
    semaphore = asyncio.Semaphore(llm_model_max_async)

    async def _process_with_semaphore(chunk):
        async with semaphore:
            return await _process_single_content(chunk)

    tasks = []
    for c in ordered_chunks:
        task = asyncio.create_task(_process_with_semaphore(c))
        tasks.append(task)

    # Wait for tasks to complete or for the first exception to occur
    # This allows us to cancel remaining tasks if any task fails
    done, pending = await asyncio.wait(tasks, return_when=asyncio.FIRST_EXCEPTION)

    # Check if any task raised an exception
    for task in done:
        if task.exception():
            # If a task failed, cancel all pending tasks
            # This prevents unnecessary processing since the parent function will abort anyway
            for pending_task in pending:
                pending_task.cancel()

            # Wait for cancellation to complete
            if pending:
                await asyncio.wait(pending)

            # Re-raise the exception to notify the caller
            raise task.exception()

    # If all tasks completed successfully, collect results
    chunk_results = [task.result() for task in tasks]

    # Return the chunk_results for later processing in merge_nodes_and_edges
    return chunk_results


async def kg_query(
    query: str,
    knowledge_graph_inst: BaseGraphStorage,
    entities_vdb: BaseVectorStorage,
    relationships_vdb: BaseVectorStorage,
    text_chunks_db: BaseKVStorage,
    query_param: QueryParam,
    global_config: dict[str, str],
    hashing_kv: BaseKVStorage | None = None,
    system_prompt: str | None = None,
    chunks_vdb: BaseVectorStorage = None,
) -> str | AsyncIterator[str]:
    if query_param.model_func:
        use_model_func = query_param.model_func
    else:
        use_model_func = global_config["llm_model_func"]
        # Apply higher priority (5) to query relation LLM function
        use_model_func = partial(use_model_func, _priority=5)

    # Handle cache
    args_hash = compute_args_hash(query_param.mode, query, cache_type="query")
    cached_response, quantized, min_val, max_val = await handle_cache(
        hashing_kv, args_hash, query, query_param.mode, cache_type="query"
    )
    if cached_response is not None:
        return cached_response

    hl_keywords, ll_keywords = await get_keywords_from_query(
        query, query_param, global_config, hashing_kv
    )

    logger.debug(f"High-level keywords: {hl_keywords}")
    logger.debug(f"Low-level  keywords: {ll_keywords}")

    # Handle empty keywords
    if hl_keywords == [] and ll_keywords == []:
        logger.warning("low_level_keywords and high_level_keywords is empty")
        return PROMPTS["fail_response"]
    if ll_keywords == [] and query_param.mode in ["local", "hybrid"]:
        logger.warning(
            "low_level_keywords is empty, switching from %s mode to global mode",
            query_param.mode,
        )
        query_param.mode = "global"
    if hl_keywords == [] and query_param.mode in ["global", "hybrid"]:
        logger.warning(
            "high_level_keywords is empty, switching from %s mode to local mode",
            query_param.mode,
        )
        query_param.mode = "local"

    ll_keywords_str = ", ".join(ll_keywords) if ll_keywords else ""
    hl_keywords_str = ", ".join(hl_keywords) if hl_keywords else ""

    # Build context
    context = await _build_query_context(
        ll_keywords_str,
        hl_keywords_str,
        knowledge_graph_inst,
        entities_vdb,
        relationships_vdb,
        text_chunks_db,
        query_param,
        chunks_vdb,
    )

    if query_param.only_need_context:
        return context
    if context is None:
        return PROMPTS["fail_response"]

    # Process conversation history
    history_context = ""
    if query_param.conversation_history:
        history_context = get_conversation_turns(
            query_param.conversation_history, query_param.history_turns
        )

    # Build system prompt
    user_prompt = (
        query_param.user_prompt
        if query_param.user_prompt
        else PROMPTS["DEFAULT_USER_PROMPT"]
    )
    sys_prompt_temp = system_prompt if system_prompt else PROMPTS["rag_response"]
    sys_prompt = sys_prompt_temp.format(
        context_data=context,
        response_type=query_param.response_type,
        history=history_context,
        user_prompt=user_prompt,
    )

    if query_param.only_need_prompt:
        return sys_prompt

    tokenizer: Tokenizer = global_config["tokenizer"]
    len_of_prompts = len(tokenizer.encode(query + sys_prompt))
    logger.debug(f"[kg_query]Prompt Tokens: {len_of_prompts}")

    response = await use_model_func(
        query,
        system_prompt=sys_prompt,
        stream=query_param.stream,
    )
    if isinstance(response, str) and len(response) > len(sys_prompt):
        response = (
            response.replace(sys_prompt, "")
            .replace("user", "")
            .replace("model", "")
            .replace(query, "")
            .replace("<system>", "")
            .replace("</system>", "")
            .strip()
        )

    if hashing_kv.global_config.get("enable_llm_cache"):
        # Save to cache
        await save_to_cache(
            hashing_kv,
            CacheData(
                args_hash=args_hash,
                content=response,
                prompt=query,
                quantized=quantized,
                min_val=min_val,
                max_val=max_val,
                mode=query_param.mode,
                cache_type="query",
            ),
        )

    return response


async def get_keywords_from_query(
    query: str,
    query_param: QueryParam,
    global_config: dict[str, str],
    hashing_kv: BaseKVStorage | None = None,
) -> tuple[list[str], list[str]]:
    """
    Retrieves high-level and low-level keywords for RAG operations.

    This function checks if keywords are already provided in query parameters,
    and if not, extracts them from the query text using LLM.

    Args:
        query: The user's query text
        query_param: Query parameters that may contain pre-defined keywords
        global_config: Global configuration dictionary
        hashing_kv: Optional key-value storage for caching results

    Returns:
        A tuple containing (high_level_keywords, low_level_keywords)
    """
    # Check if pre-defined keywords are already provided
    if query_param.hl_keywords or query_param.ll_keywords:
        return query_param.hl_keywords, query_param.ll_keywords

    # Extract keywords using extract_keywords_only function which already supports conversation history
    hl_keywords, ll_keywords = await extract_keywords_only(
        query, query_param, global_config, hashing_kv
    )
    return hl_keywords, ll_keywords


async def extract_keywords_only(
    text: str,
    param: QueryParam,
    global_config: dict[str, str],
    hashing_kv: BaseKVStorage | None = None,
) -> tuple[list[str], list[str]]:
    """
    Extract high-level and low-level keywords from the given 'text' using the LLM.
    This method does NOT build the final RAG context or provide a final answer.
    It ONLY extracts keywords (hl_keywords, ll_keywords).
    """

    # 1. Handle cache if needed - add cache type for keywords
    args_hash = compute_args_hash(param.mode, text, cache_type="keywords")
    cached_response, quantized, min_val, max_val = await handle_cache(
        hashing_kv, args_hash, text, param.mode, cache_type="keywords"
    )
    if cached_response is not None:
        try:
            keywords_data = json.loads(cached_response)
            return keywords_data["high_level_keywords"], keywords_data[
                "low_level_keywords"
            ]
        except (json.JSONDecodeError, KeyError):
            logger.warning(
                "Invalid cache format for keywords, proceeding with extraction"
            )

    # 2. Build the examples
    example_number = global_config["addon_params"].get("example_number", None)
    if example_number and example_number < len(PROMPTS["keywords_extraction_examples"]):
        examples = "\n".join(
            PROMPTS["keywords_extraction_examples"][: int(example_number)]
        )
    else:
        examples = "\n".join(PROMPTS["keywords_extraction_examples"])
    language = global_config["addon_params"].get(
        "language", PROMPTS["DEFAULT_LANGUAGE"]
    )

    # 3. Process conversation history
    history_context = ""
    if param.conversation_history:
        history_context = get_conversation_turns(
            param.conversation_history, param.history_turns
        )

    # 4. Build the keyword-extraction prompt
    kw_prompt = PROMPTS["keywords_extraction"].format(
        query=text, examples=examples, language=language, history=history_context
    )

    tokenizer: Tokenizer = global_config["tokenizer"]
    len_of_prompts = len(tokenizer.encode(kw_prompt))
    logger.debug(f"[kg_query]Prompt Tokens: {len_of_prompts}")

    # 5. Call the LLM for keyword extraction
    if param.model_func:
        use_model_func = param.model_func
    else:
        use_model_func = global_config["llm_model_func"]
        # Apply higher priority (5) to query relation LLM function
        use_model_func = partial(use_model_func, _priority=5)

    result = await use_model_func(kw_prompt, keyword_extraction=True)

    # 6. Parse out JSON from the LLM response
    match = re.search(r"\{.*\}", result, re.DOTALL)
    if not match:
        logger.error("No JSON-like structure found in the LLM respond.")
        return [], []
    try:
        keywords_data = json.loads(match.group(0))
    except json.JSONDecodeError as e:
        logger.error(f"JSON parsing error: {e}")
        return [], []

    hl_keywords = keywords_data.get("high_level_keywords", [])
    ll_keywords = keywords_data.get("low_level_keywords", [])

    # 7. Cache only the processed keywords with cache type
    if hl_keywords or ll_keywords:
        cache_data = {
            "high_level_keywords": hl_keywords,
            "low_level_keywords": ll_keywords,
        }
        if hashing_kv.global_config.get("enable_llm_cache"):
            await save_to_cache(
                hashing_kv,
                CacheData(
                    args_hash=args_hash,
                    content=json.dumps(cache_data),
                    prompt=text,
                    quantized=quantized,
                    min_val=min_val,
                    max_val=max_val,
                    mode=param.mode,
                    cache_type="keywords",
                ),
            )

    return hl_keywords, ll_keywords


async def _get_vector_context(
    query: str,
    chunks_vdb: BaseVectorStorage,
    query_param: QueryParam,
    tokenizer: Tokenizer,
) -> tuple[list, list, list] | None:
    """
    Retrieve vector context from the vector database.

    This function performs vector search to find relevant text chunks for a query,
    formats them with file path and creation time information.

    Args:
        query: The query string to search for
        chunks_vdb: Vector database containing document chunks
        query_param: Query parameters including top_k and ids
        tokenizer: Tokenizer for counting tokens

    Returns:
        Tuple (empty_entities, empty_relations, text_units) for combine_contexts,
        compatible with _get_edge_data and _get_node_data format
    """
    try:
        results = await chunks_vdb.query(
            query, top_k=query_param.top_k, ids=query_param.ids
        )
        if not results:
            return [], [], []

        valid_chunks = []
        for result in results:
            if "content" in result:
                # Directly use content from chunks_vdb.query result
                chunk_with_time = {
                    "content": result["content"],
                    "created_at": result.get("created_at", None),
                    "file_path": result.get("file_path", "unknown_source"),
                }
                valid_chunks.append(chunk_with_time)

        if not valid_chunks:
            return [], [], []

        maybe_trun_chunks = truncate_list_by_token_size(
            valid_chunks,
            key=lambda x: x["content"],
            max_token_size=query_param.max_token_for_text_unit,
            tokenizer=tokenizer,
        )

        logger.debug(
            f"Truncate chunks from {len(valid_chunks)} to {len(maybe_trun_chunks)} (max tokens:{query_param.max_token_for_text_unit})"
        )
        logger.info(
            f"Vector query: {len(maybe_trun_chunks)} chunks, top_k: {query_param.top_k}"
        )

        if not maybe_trun_chunks:
            return [], [], []

        # Create empty entities and relations contexts
        entities_context = []
        relations_context = []

        # Create text_units_context directly as a list of dictionaries
        text_units_context = []
        for i, chunk in enumerate(maybe_trun_chunks):
            text_units_context.append(
                {
                    "id": i + 1,
                    "content": chunk["content"],
                    "file_path": chunk["file_path"],
                }
            )

        return entities_context, relations_context, text_units_context
    except Exception as e:
        logger.error(f"Error in _get_vector_context: {e}")
        return [], [], []


async def _build_query_context(
    ll_keywords: str,
    hl_keywords: str,
    knowledge_graph_inst: BaseGraphStorage,
    entities_vdb: BaseVectorStorage,
    relationships_vdb: BaseVectorStorage,
    text_chunks_db: BaseKVStorage,
    query_param: QueryParam,
    chunks_vdb: BaseVectorStorage = None,  # Add chunks_vdb parameter for mix mode
):
    logger.info(f"Process {os.getpid()} building query context...")

    # Handle local and global modes as before
    if query_param.mode == "local":
        entities_context, relations_context, text_units_context = await _get_node_data(
            ll_keywords,
            knowledge_graph_inst,
            entities_vdb,
            text_chunks_db,
            query_param,
        )
    elif query_param.mode == "global":
        entities_context, relations_context, text_units_context = await _get_edge_data(
            hl_keywords,
            knowledge_graph_inst,
            relationships_vdb,
            text_chunks_db,
            query_param,
        )
    else:  # hybrid or mix mode
        ll_data = await _get_node_data(
            ll_keywords,
            knowledge_graph_inst,
            entities_vdb,
            text_chunks_db,
            query_param,
        )
        hl_data = await _get_edge_data(
            hl_keywords,
            knowledge_graph_inst,
            relationships_vdb,
            text_chunks_db,
            query_param,
        )

        (
            ll_entities_context,
            ll_relations_context,
            ll_text_units_context,
        ) = ll_data

        (
            hl_entities_context,
            hl_relations_context,
            hl_text_units_context,
        ) = hl_data

        # Initialize vector data with empty lists
        vector_entities_context, vector_relations_context, vector_text_units_context = (
            [],
            [],
            [],
        )

        # Only get vector data if in mix mode
        if query_param.mode == "mix" and hasattr(query_param, "original_query"):
            # Get tokenizer from text_chunks_db
            tokenizer = text_chunks_db.global_config.get("tokenizer")

            # Get vector context in triple format
            vector_data = await _get_vector_context(
                query_param.original_query,  # We need to pass the original query
                chunks_vdb,
                query_param,
                tokenizer,
            )

            # If vector_data is not None, unpack it
            if vector_data is not None:
                (
                    vector_entities_context,
                    vector_relations_context,
                    vector_text_units_context,
                ) = vector_data

        # Combine and deduplicate the entities, relationships, and sources
        entities_context = process_combine_contexts(
            hl_entities_context, ll_entities_context, vector_entities_context
        )
        relations_context = process_combine_contexts(
            hl_relations_context, ll_relations_context, vector_relations_context
        )
        text_units_context = process_combine_contexts(
            hl_text_units_context, ll_text_units_context, vector_text_units_context
        )
    # not necessary to use LLM to generate a response
    if not entities_context and not relations_context:
        return None

    # 转换为 JSON 字符串
    entities_str = json.dumps(entities_context, ensure_ascii=False)
    relations_str = json.dumps(relations_context, ensure_ascii=False)
    text_units_str = json.dumps(text_units_context, ensure_ascii=False)

    result = f"""-----Entities-----

```json
{entities_str}
```

-----Relationships-----

```json
{relations_str}
```

-----Sources-----

```json
{text_units_str}
```

"""
    return result


async def _get_node_data(
    query: str,
    knowledge_graph_inst: BaseGraphStorage,
    entities_vdb: BaseVectorStorage,
    text_chunks_db: BaseKVStorage,
    query_param: QueryParam,
):
    # get similar entities
    logger.info(
        f"Query nodes: {query}, top_k: {query_param.top_k}, cosine: {entities_vdb.cosine_better_than_threshold}"
    )

    results = await entities_vdb.query(
        query, top_k=query_param.top_k, ids=query_param.ids
    )

    if not len(results):
        return "", "", ""

    # Extract all entity IDs from your results list
    node_ids = [r["entity_name"] for r in results]

    # Call the batch node retrieval and degree functions concurrently.
    nodes_dict, degrees_dict = await asyncio.gather(
        knowledge_graph_inst.get_nodes_batch(node_ids),
        knowledge_graph_inst.node_degrees_batch(node_ids),
    )

    # Now, if you need the node data and degree in order:
    node_datas = [nodes_dict.get(nid) for nid in node_ids]
    node_degrees = [degrees_dict.get(nid, 0) for nid in node_ids]

    if not all([n is not None for n in node_datas]):
        logger.warning("Some nodes are missing, maybe the storage is damaged")

    node_datas = [
        {
            **n,
            "entity_name": k["entity_name"],
            "rank": d,
            "created_at": k.get("created_at"),
        }
        for k, n, d in zip(results, node_datas, node_degrees)
        if n is not None
    ]  # what is this text_chunks_db doing.  dont remember it in airvx.  check the diagram.
    # get entitytext chunk
    use_text_units = await _find_most_related_text_unit_from_entities(
        node_datas,
        query_param,
        text_chunks_db,
        knowledge_graph_inst,
    )
    use_relations = await _find_most_related_edges_from_entities(
        node_datas,
        query_param,
        knowledge_graph_inst,
    )

    tokenizer: Tokenizer = text_chunks_db.global_config.get("tokenizer")
    len_node_datas = len(node_datas)
    node_datas = truncate_list_by_token_size(
        node_datas,
        key=lambda x: x["description"] if x["description"] is not None else "",
        max_token_size=query_param.max_token_for_local_context,
        tokenizer=tokenizer,
    )
    logger.debug(
        f"Truncate entities from {len_node_datas} to {len(node_datas)} (max tokens:{query_param.max_token_for_local_context})"
    )

    logger.info(
        f"Local query uses {len(node_datas)} entites, {len(use_relations)} relations, {len(use_text_units)} chunks"
    )

    # build prompt
    entities_context = []
    for i, n in enumerate(node_datas):
        created_at = n.get("created_at", "UNKNOWN")
        if isinstance(created_at, (int, float)):
            created_at = time.strftime("%Y-%m-%d %H:%M:%S", time.localtime(created_at))

        # Get file path from node data
        file_path = n.get("file_path", "unknown_source")

        entities_context.append(
            {
                "id": i + 1,
                "entity": n["entity_name"],
                "type": n.get("entity_type", "UNKNOWN"),
                "description": n.get("description", "UNKNOWN"),
                "rank": n["rank"],
                "created_at": created_at,
                "file_path": file_path,
            }
        )

    relations_context = []
    for i, e in enumerate(use_relations):
        created_at = e.get("created_at", "UNKNOWN")
        # Convert timestamp to readable format
        if isinstance(created_at, (int, float)):
            created_at = time.strftime("%Y-%m-%d %H:%M:%S", time.localtime(created_at))

        # Get file path from edge data
        file_path = e.get("file_path", "unknown_source")

        relations_context.append(
            {
                "id": i + 1,
                "entity1": e["src_tgt"][0],
                "entity2": e["src_tgt"][1],
                "description": e["description"],
                "keywords": e["keywords"],
                "weight": e["weight"],
                "rank": e["rank"],
                "created_at": created_at,
                "file_path": file_path,
            }
        )

    text_units_context = []
    for i, t in enumerate(use_text_units):
        text_units_context.append(
            {
                "id": i + 1,
                "content": t["content"],
                "file_path": t.get("file_path", "unknown_source"),
            }
        )
    return entities_context, relations_context, text_units_context


async def _find_most_related_text_unit_from_entities(
    node_datas: list[dict],
    query_param: QueryParam,
    text_chunks_db: BaseKVStorage,
    knowledge_graph_inst: BaseGraphStorage,
):
    text_units = [
        split_string_by_multi_markers(dp["source_id"], [GRAPH_FIELD_SEP])
        for dp in node_datas
        if dp["source_id"] is not None
    ]

    node_names = [dp["entity_name"] for dp in node_datas]
    batch_edges_dict = await knowledge_graph_inst.get_nodes_edges_batch(node_names)
    # Build the edges list in the same order as node_datas.
    edges = [batch_edges_dict.get(name, []) for name in node_names]

    all_one_hop_nodes = set()
    for this_edges in edges:
        if not this_edges:
            continue
        all_one_hop_nodes.update([e[1] for e in this_edges])

    all_one_hop_nodes = list(all_one_hop_nodes)

    # Batch retrieve one-hop node data using get_nodes_batch
    all_one_hop_nodes_data_dict = await knowledge_graph_inst.get_nodes_batch(
        all_one_hop_nodes
    )
    all_one_hop_nodes_data = [
        all_one_hop_nodes_data_dict.get(e) for e in all_one_hop_nodes
    ]

    # Add null check for node data
    all_one_hop_text_units_lookup = {
        k: set(split_string_by_multi_markers(v["source_id"], [GRAPH_FIELD_SEP]))
        for k, v in zip(all_one_hop_nodes, all_one_hop_nodes_data)
        if v is not None and "source_id" in v  # Add source_id check
    }

    all_text_units_lookup = {}
    tasks = []

    for index, (this_text_units, this_edges) in enumerate(zip(text_units, edges)):
        for c_id in this_text_units:
            if c_id not in all_text_units_lookup:
                all_text_units_lookup[c_id] = index
                tasks.append((c_id, index, this_edges))

    # Process in batches tasks at a time to avoid overwhelming resources
    batch_size = 5
    results = []

    for i in range(0, len(tasks), batch_size):
        batch_tasks = tasks[i : i + batch_size]
        batch_results = await asyncio.gather(
            *[text_chunks_db.get_by_id(c_id) for c_id, _, _ in batch_tasks]
        )
        results.extend(batch_results)

    for (c_id, index, this_edges), data in zip(tasks, results):
        all_text_units_lookup[c_id] = {
            "data": data,
            "order": index,
            "relation_counts": 0,
        }

        if this_edges:
            for e in this_edges:
                if (
                    e[1] in all_one_hop_text_units_lookup
                    and c_id in all_one_hop_text_units_lookup[e[1]]
                ):
                    all_text_units_lookup[c_id]["relation_counts"] += 1

    # Filter out None values and ensure data has content
    all_text_units = [
        {"id": k, **v}
        for k, v in all_text_units_lookup.items()
        if v is not None and v.get("data") is not None and "content" in v["data"]
    ]

    if not all_text_units:
        logger.warning("No valid text units found")
        return []

    tokenizer: Tokenizer = text_chunks_db.global_config.get("tokenizer")
    all_text_units = sorted(
        all_text_units, key=lambda x: (x["order"], -x["relation_counts"])
    )
    all_text_units = truncate_list_by_token_size(
        all_text_units,
        key=lambda x: x["data"]["content"],
        max_token_size=query_param.max_token_for_text_unit,
        tokenizer=tokenizer,
    )

    logger.debug(
        f"Truncate chunks from {len(all_text_units_lookup)} to {len(all_text_units)} (max tokens:{query_param.max_token_for_text_unit})"
    )

    all_text_units = [t["data"] for t in all_text_units]
    return all_text_units


async def _find_most_related_edges_from_entities(
    node_datas: list[dict],
    query_param: QueryParam,
    knowledge_graph_inst: BaseGraphStorage,
):
    node_names = [dp["entity_name"] for dp in node_datas]
    batch_edges_dict = await knowledge_graph_inst.get_nodes_edges_batch(node_names)

    all_edges = []
    seen = set()

    for node_name in node_names:
        this_edges = batch_edges_dict.get(node_name, [])
        for e in this_edges:
            sorted_edge = tuple(sorted(e))
            if sorted_edge not in seen:
                seen.add(sorted_edge)
                all_edges.append(sorted_edge)

    # Prepare edge pairs in two forms:
    # For the batch edge properties function, use dicts.
    edge_pairs_dicts = [{"src": e[0], "tgt": e[1]} for e in all_edges]
    # For edge degrees, use tuples.
    edge_pairs_tuples = list(all_edges)  # all_edges is already a list of tuples

    # Call the batched functions concurrently.
    edge_data_dict, edge_degrees_dict = await asyncio.gather(
        knowledge_graph_inst.get_edges_batch(edge_pairs_dicts),
        knowledge_graph_inst.edge_degrees_batch(edge_pairs_tuples),
    )

    # Reconstruct edge_datas list in the same order as the deduplicated results.
    all_edges_data = []
    for pair in all_edges:
        edge_props = edge_data_dict.get(pair)
        if edge_props is not None:
            combined = {
                "src_tgt": pair,
                "rank": edge_degrees_dict.get(pair, 0),
                **edge_props,
            }
            all_edges_data.append(combined)

    tokenizer: Tokenizer = knowledge_graph_inst.global_config.get("tokenizer")
    all_edges_data = sorted(
        all_edges_data, key=lambda x: (x["rank"], x["weight"]), reverse=True
    )
    all_edges_data = truncate_list_by_token_size(
        all_edges_data,
        key=lambda x: x["description"] if x["description"] is not None else "",
        max_token_size=query_param.max_token_for_global_context,
        tokenizer=tokenizer,
    )

    logger.debug(
        f"Truncate relations from {len(all_edges)} to {len(all_edges_data)} (max tokens:{query_param.max_token_for_global_context})"
    )

    return all_edges_data


async def _get_edge_data(
    keywords,
    knowledge_graph_inst: BaseGraphStorage,
    relationships_vdb: BaseVectorStorage,
    text_chunks_db: BaseKVStorage,
    query_param: QueryParam,
):
    logger.info(
        f"Query edges: {keywords}, top_k: {query_param.top_k}, cosine: {relationships_vdb.cosine_better_than_threshold}"
    )

    results = await relationships_vdb.query(
        keywords, top_k=query_param.top_k, ids=query_param.ids
    )

    if not len(results):
        return "", "", ""

    # Prepare edge pairs in two forms:
    # For the batch edge properties function, use dicts.
    edge_pairs_dicts = [{"src": r["src_id"], "tgt": r["tgt_id"]} for r in results]
    # For edge degrees, use tuples.
    edge_pairs_tuples = [(r["src_id"], r["tgt_id"]) for r in results]

    # Call the batched functions concurrently.
    edge_data_dict, edge_degrees_dict = await asyncio.gather(
        knowledge_graph_inst.get_edges_batch(edge_pairs_dicts),
        knowledge_graph_inst.edge_degrees_batch(edge_pairs_tuples),
    )

    # Reconstruct edge_datas list in the same order as results.
    edge_datas = []
    for k in results:
        pair = (k["src_id"], k["tgt_id"])
        edge_props = edge_data_dict.get(pair)
        if edge_props is not None:
            # Use edge degree from the batch as rank.
            combined = {
                "src_id": k["src_id"],
                "tgt_id": k["tgt_id"],
                "rank": edge_degrees_dict.get(pair, k.get("rank", 0)),
                "created_at": k.get("created_at", None),
                **edge_props,
            }
            edge_datas.append(combined)

    tokenizer: Tokenizer = text_chunks_db.global_config.get("tokenizer")
    edge_datas = sorted(
        edge_datas, key=lambda x: (x["rank"], x["weight"]), reverse=True
    )
    edge_datas = truncate_list_by_token_size(
        edge_datas,
        key=lambda x: x["description"] if x["description"] is not None else "",
        max_token_size=query_param.max_token_for_global_context,
        tokenizer=tokenizer,
    )
    use_entities, use_text_units = await asyncio.gather(
        _find_most_related_entities_from_relationships(
            edge_datas,
            query_param,
            knowledge_graph_inst,
        ),
        _find_related_text_unit_from_relationships(
            edge_datas,
            query_param,
            text_chunks_db,
            knowledge_graph_inst,
        ),
    )
    logger.info(
        f"Global query uses {len(use_entities)} entites, {len(edge_datas)} relations, {len(use_text_units)} chunks"
    )

    relations_context = []
    for i, e in enumerate(edge_datas):
        created_at = e.get("created_at", "UNKNOWN")
        # Convert timestamp to readable format
        if isinstance(created_at, (int, float)):
            created_at = time.strftime("%Y-%m-%d %H:%M:%S", time.localtime(created_at))

        # Get file path from edge data
        file_path = e.get("file_path", "unknown_source")

        relations_context.append(
            {
                "id": i + 1,
                "entity1": e["src_id"],
                "entity2": e["tgt_id"],
                "description": e["description"],
                "keywords": e["keywords"],
                "weight": e["weight"],
                "rank": e["rank"],
                "created_at": created_at,
                "file_path": file_path,
            }
        )

    entities_context = []
    for i, n in enumerate(use_entities):
        created_at = n.get("created_at", "UNKNOWN")
        # Convert timestamp to readable format
        if isinstance(created_at, (int, float)):
            created_at = time.strftime("%Y-%m-%d %H:%M:%S", time.localtime(created_at))

        # Get file path from node data
        file_path = n.get("file_path", "unknown_source")

        entities_context.append(
            {
                "id": i + 1,
                "entity": n["entity_name"],
                "type": n.get("entity_type", "UNKNOWN"),
                "description": n.get("description", "UNKNOWN"),
                "rank": n["rank"],
                "created_at": created_at,
                "file_path": file_path,
            }
        )

    text_units_context = []
    for i, t in enumerate(use_text_units):
        text_units_context.append(
            {
                "id": i + 1,
                "content": t["content"],
                "file_path": t.get("file_path", "unknown"),
            }
        )
    return entities_context, relations_context, text_units_context


async def _find_most_related_entities_from_relationships(
    edge_datas: list[dict],
    query_param: QueryParam,
    knowledge_graph_inst: BaseGraphStorage,
):
    entity_names = []
    seen = set()

    for e in edge_datas:
        if e["src_id"] not in seen:
            entity_names.append(e["src_id"])
            seen.add(e["src_id"])
        if e["tgt_id"] not in seen:
            entity_names.append(e["tgt_id"])
            seen.add(e["tgt_id"])

    # Batch approach: Retrieve nodes and their degrees concurrently with one query each.
    nodes_dict, degrees_dict = await asyncio.gather(
        knowledge_graph_inst.get_nodes_batch(entity_names),
        knowledge_graph_inst.node_degrees_batch(entity_names),
    )

    # Rebuild the list in the same order as entity_names
    node_datas = []
    for entity_name in entity_names:
        node = nodes_dict.get(entity_name)
        degree = degrees_dict.get(entity_name, 0)
        if node is None:
            logger.warning(f"Node '{entity_name}' not found in batch retrieval.")
            continue
        # Combine the node data with the entity name and computed degree (as rank)
        combined = {**node, "entity_name": entity_name, "rank": degree}
        node_datas.append(combined)

    tokenizer: Tokenizer = knowledge_graph_inst.global_config.get("tokenizer")
    len_node_datas = len(node_datas)
    node_datas = truncate_list_by_token_size(
        node_datas,
        key=lambda x: x["description"] if x["description"] is not None else "",
        max_token_size=query_param.max_token_for_local_context,
        tokenizer=tokenizer,
    )
    logger.debug(
        f"Truncate entities from {len_node_datas} to {len(node_datas)} (max tokens:{query_param.max_token_for_local_context})"
    )

    return node_datas


async def _find_related_text_unit_from_relationships(
    edge_datas: list[dict],
    query_param: QueryParam,
    text_chunks_db: BaseKVStorage,
    knowledge_graph_inst: BaseGraphStorage,
):
    text_units = [
        split_string_by_multi_markers(dp["source_id"], [GRAPH_FIELD_SEP])
        for dp in edge_datas
        if dp["source_id"] is not None
    ]
    all_text_units_lookup = {}

    async def fetch_chunk_data(c_id, index):
        if c_id not in all_text_units_lookup:
            chunk_data = await text_chunks_db.get_by_id(c_id)
            # Only store valid data
            if chunk_data is not None and "content" in chunk_data:
                all_text_units_lookup[c_id] = {
                    "data": chunk_data,
                    "order": index,
                }

    tasks = []
    for index, unit_list in enumerate(text_units):
        for c_id in unit_list:
            tasks.append(fetch_chunk_data(c_id, index))

    await asyncio.gather(*tasks)

    if not all_text_units_lookup:
        logger.warning("No valid text chunks found")
        return []

    all_text_units = [{"id": k, **v} for k, v in all_text_units_lookup.items()]
    all_text_units = sorted(all_text_units, key=lambda x: x["order"])

    # Ensure all text chunks have content
    valid_text_units = [
        t for t in all_text_units if t["data"] is not None and "content" in t["data"]
    ]

    if not valid_text_units:
        logger.warning("No valid text chunks after filtering")
        return []

    tokenizer: Tokenizer = text_chunks_db.global_config.get("tokenizer")
    truncated_text_units = truncate_list_by_token_size(
        valid_text_units,
        key=lambda x: x["data"]["content"],
        max_token_size=query_param.max_token_for_text_unit,
        tokenizer=tokenizer,
    )

    logger.debug(
        f"Truncate chunks from {len(valid_text_units)} to {len(truncated_text_units)} (max tokens:{query_param.max_token_for_text_unit})"
    )

    all_text_units: list[TextChunkSchema] = [t["data"] for t in truncated_text_units]

    return all_text_units


async def naive_query(
    query: str,
    chunks_vdb: BaseVectorStorage,
    query_param: QueryParam,
    global_config: dict[str, str],
    hashing_kv: BaseKVStorage | None = None,
    system_prompt: str | None = None,
) -> str | AsyncIterator[str]:
    if query_param.model_func:
        use_model_func = query_param.model_func
    else:
        use_model_func = global_config["llm_model_func"]
        # Apply higher priority (5) to query relation LLM function
        use_model_func = partial(use_model_func, _priority=5)

    # Handle cache
    args_hash = compute_args_hash(query_param.mode, query, cache_type="query")
    cached_response, quantized, min_val, max_val = await handle_cache(
        hashing_kv, args_hash, query, query_param.mode, cache_type="query"
    )
    if cached_response is not None:
        return cached_response

    tokenizer: Tokenizer = global_config["tokenizer"]

    _, _, text_units_context = await _get_vector_context(
        query, chunks_vdb, query_param, tokenizer
    )

    if text_units_context is None or len(text_units_context) == 0:
        return PROMPTS["fail_response"]

    text_units_str = json.dumps(text_units_context, ensure_ascii=False)
    if query_param.only_need_context:
        return f"""
---Document Chunks---

```json
{text_units_str}
```

"""
    # Process conversation history
    history_context = ""
    if query_param.conversation_history:
        history_context = get_conversation_turns(
            query_param.conversation_history, query_param.history_turns
        )

    # Build system prompt
    user_prompt = (
        query_param.user_prompt
        if query_param.user_prompt
        else PROMPTS["DEFAULT_USER_PROMPT"]
    )
    sys_prompt_temp = system_prompt if system_prompt else PROMPTS["naive_rag_response"]
    sys_prompt = sys_prompt_temp.format(
        content_data=text_units_str,
        response_type=query_param.response_type,
        history=history_context,
        user_prompt=user_prompt,
    )

    if query_param.only_need_prompt:
        return sys_prompt

    len_of_prompts = len(tokenizer.encode(query + sys_prompt))
    logger.debug(f"[naive_query]Prompt Tokens: {len_of_prompts}")

    response = await use_model_func(
        query,
        system_prompt=sys_prompt,
        stream=query_param.stream,
    )

    if isinstance(response, str) and len(response) > len(sys_prompt):
        response = (
            response[len(sys_prompt) :]
            .replace(sys_prompt, "")
            .replace("user", "")
            .replace("model", "")
            .replace(query, "")
            .replace("<system>", "")
            .replace("</system>", "")
            .strip()
        )

    if hashing_kv.global_config.get("enable_llm_cache"):
        # Save to cache
        await save_to_cache(
            hashing_kv,
            CacheData(
                args_hash=args_hash,
                content=response,
                prompt=query,
                quantized=quantized,
                min_val=min_val,
                max_val=max_val,
                mode=query_param.mode,
                cache_type="query",
            ),
        )

    return response


# TODO: Deprecated, use user_prompt in QueryParam instead
async def kg_query_with_keywords(
    query: str,
    knowledge_graph_inst: BaseGraphStorage,
    entities_vdb: BaseVectorStorage,
    relationships_vdb: BaseVectorStorage,
    text_chunks_db: BaseKVStorage,
    query_param: QueryParam,
    global_config: dict[str, str],
    hashing_kv: BaseKVStorage | None = None,
    ll_keywords: list[str] = [],
    hl_keywords: list[str] = [],
    chunks_vdb: BaseVectorStorage | None = None,
) -> str | AsyncIterator[str]:
    """
    Refactored kg_query that does NOT extract keywords by itself.
    It expects hl_keywords and ll_keywords to be set in query_param, or defaults to empty.
    Then it uses those to build context and produce a final LLM response.
    """
    if query_param.model_func:
        use_model_func = query_param.model_func
    else:
        use_model_func = global_config["llm_model_func"]
        # Apply higher priority (5) to query relation LLM function
        use_model_func = partial(use_model_func, _priority=5)

    args_hash = compute_args_hash(query_param.mode, query, cache_type="query")
    cached_response, quantized, min_val, max_val = await handle_cache(
        hashing_kv, args_hash, query, query_param.mode, cache_type="query"
    )
    if cached_response is not None:
        return cached_response

    # If neither has any keywords, you could handle that logic here.
    if not hl_keywords and not ll_keywords:
        logger.warning(
            "No keywords found in query_param. Could default to global mode or fail."
        )
        return PROMPTS["fail_response"]
    if not ll_keywords and query_param.mode in ["local", "hybrid"]:
        logger.warning("low_level_keywords is empty, switching to global mode.")
        query_param.mode = "global"
    if not hl_keywords and query_param.mode in ["global", "hybrid"]:
        logger.warning("high_level_keywords is empty, switching to local mode.")
        query_param.mode = "local"

    ll_keywords_str = ", ".join(ll_keywords) if ll_keywords else ""
    hl_keywords_str = ", ".join(hl_keywords) if hl_keywords else ""

    context = await _build_query_context(
        ll_keywords_str,
        hl_keywords_str,
        knowledge_graph_inst,
        entities_vdb,
        relationships_vdb,
        text_chunks_db,
        query_param,
        chunks_vdb=chunks_vdb,
    )
    if not context:
        return PROMPTS["fail_response"]

    if query_param.only_need_context:
        return context

    # Process conversation history
    history_context = ""
    if query_param.conversation_history:
        history_context = get_conversation_turns(
            query_param.conversation_history, query_param.history_turns
        )

    sys_prompt_temp = PROMPTS["rag_response"]
    sys_prompt = sys_prompt_temp.format(
        context_data=context,
        response_type=query_param.response_type,
        history=history_context,
    )

    if query_param.only_need_prompt:
        return sys_prompt

    tokenizer: Tokenizer = global_config["tokenizer"]
    len_of_prompts = len(tokenizer.encode(query + sys_prompt))
    logger.debug(f"[kg_query_with_keywords]Prompt Tokens: {len_of_prompts}")

    # 6. Generate response
    response = await use_model_func(
        query,
        system_prompt=sys_prompt,
        stream=query_param.stream,
    )

    # Clean up response content
    if isinstance(response, str) and len(response) > len(sys_prompt):
        response = (
            response.replace(sys_prompt, "")
            .replace("user", "")
            .replace("model", "")
            .replace(query, "")
            .replace("<system>", "")
            .replace("</system>", "")
            .strip()
        )

        if hashing_kv.global_config.get("enable_llm_cache"):
            await save_to_cache(
                hashing_kv,
                CacheData(
                    args_hash=args_hash,
                    content=response,
                    prompt=query,
                    quantized=quantized,
                    min_val=min_val,
                    max_val=max_val,
                    mode=query_param.mode,
                    cache_type="query",
                ),
            )

    return response


# TODO: Deprecated, use user_prompt in QueryParam instead
async def query_with_keywords(
    query: str,
    prompt: str,
    param: QueryParam,
    knowledge_graph_inst: BaseGraphStorage,
    entities_vdb: BaseVectorStorage,
    relationships_vdb: BaseVectorStorage,
    chunks_vdb: BaseVectorStorage,
    text_chunks_db: BaseKVStorage,
    global_config: dict[str, str],
    hashing_kv: BaseKVStorage | None = None,
) -> str | AsyncIterator[str]:
    """
    Extract keywords from the query and then use them for retrieving information.

    1. Extracts high-level and low-level keywords from the query
    2. Formats the query with the extracted keywords and prompt
    3. Uses the appropriate query method based on param.mode

    Args:
        query: The user's query
        prompt: Additional prompt to prepend to the query
        param: Query parameters
        knowledge_graph_inst: Knowledge graph storage
        entities_vdb: Entities vector database
        relationships_vdb: Relationships vector database
        chunks_vdb: Document chunks vector database
        text_chunks_db: Text chunks storage
        global_config: Global configuration
        hashing_kv: Cache storage

    Returns:
        Query response or async iterator
    """
    # Extract keywords
    hl_keywords, ll_keywords = await get_keywords_from_query(
        query=query,
        query_param=param,
        global_config=global_config,
        hashing_kv=hashing_kv,
    )

    # Create a new string with the prompt and the keywords
    keywords_str = ", ".join(ll_keywords + hl_keywords)
    formatted_question = (
        f"{prompt}\n\n### Keywords\n\n{keywords_str}\n\n### Query\n\n{query}"
    )

    param.original_query = query

    # Use appropriate query method based on mode
    if param.mode in ["local", "global", "hybrid", "mix"]:
        return await kg_query_with_keywords(
            formatted_question,
            knowledge_graph_inst,
            entities_vdb,
            relationships_vdb,
            text_chunks_db,
            param,
            global_config,
            hashing_kv=hashing_kv,
            hl_keywords=hl_keywords,
            ll_keywords=ll_keywords,
            chunks_vdb=chunks_vdb,
        )
    elif param.mode == "naive":
        return await naive_query(
            formatted_question,
            chunks_vdb,
            text_chunks_db,
            param,
            global_config,
            hashing_kv=hashing_kv,
        )
    else:
        raise ValueError(f"Unknown mode {param.mode}")<|MERGE_RESOLUTION|>--- conflicted
+++ resolved
@@ -7,8 +7,6 @@
 import os
 from typing import Any, AsyncIterator
 from collections import Counter, defaultdict
-
-from .kg.shared_storage import get_graph_db_lock_keyed
 
 from .utils import (
     logger,
@@ -412,30 +410,6 @@
     )
 
     for need_insert_id in [src_id, tgt_id]:
-<<<<<<< HEAD
-        if not (await knowledge_graph_inst.has_node(need_insert_id)):
-            # # Discard this edge if the node does not exist
-            # if need_insert_id == src_id:
-            #     logger.warning(
-            #         f"Discard edge: {src_id} - {tgt_id} | Source node missing"
-            #     )
-            # else:
-            #     logger.warning(
-            #         f"Discard edge: {src_id} - {tgt_id} | Target node missing"
-            #     )
-            # return None
-            await knowledge_graph_inst.upsert_node(
-                need_insert_id,
-                node_data={
-                    "entity_id": need_insert_id,
-                    "source_id": source_id,
-                    "description": description,
-                    "entity_type": "UNKNOWN",
-                    "file_path": file_path,
-                    "created_at": int(time.time()),
-                },
-            )
-=======
         if (await knowledge_graph_inst.has_node(need_insert_id)):
             # This is so that the initial check for the existence of the node need not be locked
             continue
@@ -459,9 +433,9 @@
                         "description": description,
                         "entity_type": "UNKNOWN",
                         "file_path": file_path,
+                        "created_at": int(time.time()),
                     },
                 )
->>>>>>> f8149790
 
     force_llm_summary_on_merge = global_config["force_llm_summary_on_merge"]
 
@@ -545,7 +519,8 @@
         llm_response_cache: LLM response cache
     """
     # Get lock manager from shared storage
-    from .kg.shared_storage import get_graph_db_lock
+    from .kg.shared_storage import get_graph_db_lock_keyed
+
 
     # Collect all nodes and edges from all chunks
     all_nodes = defaultdict(list)
@@ -567,7 +542,6 @@
 
     # Merge nodes and edges
     # Use graph database lock to ensure atomic merges and updates
-    graph_db_lock = get_graph_db_lock(enable_logging=False)
     async with pipeline_status_lock:
         log_message = (
             f"Merging stage {current_file_number}/{total_files}: {file_path}"
