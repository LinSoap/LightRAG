--- conflicted
+++ resolved
@@ -50,20 +50,6 @@
 def lazy_external_import(module_name: str, class_name: str):
     """Lazily import a class from an external module based on the package of the caller."""
 
-<<<<<<< HEAD
-    def import_class(*args, **kwargs):
-        import inspect
-        import importlib
-
-        # Get the caller's module and package
-        caller_frame = inspect.currentframe().f_back
-        module = inspect.getmodule(caller_frame)
-        package = module.__package__ if module else None
-
-        # Import the module using importlib with package context
-        module = importlib.import_module(module_name, package=package)
-
-=======
     # Get the caller's module and package
     import inspect
 
@@ -77,7 +63,6 @@
         # Import the module using importlib
         module = importlib.import_module(module_name, package=package)
 
->>>>>>> 7fbd9aa3
         # Get the class from the module and instantiate it
         cls = getattr(module, class_name)
         return cls(*args, **kwargs)
