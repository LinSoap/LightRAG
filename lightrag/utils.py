from __future__ import annotations
import weakref

import asyncio
import html
import csv
import json
import logging
import logging.handlers
import os
import re
import uuid
from dataclasses import dataclass
from datetime import datetime
from functools import wraps
from hashlib import md5
from typing import Any, Protocol, Callable, TYPE_CHECKING, List
import numpy as np
from dotenv import load_dotenv
from lightrag.constants import (
    DEFAULT_LOG_MAX_BYTES,
    DEFAULT_LOG_BACKUP_COUNT,
    DEFAULT_LOG_FILENAME,
    GRAPH_FIELD_SEP,
    DEFAULT_MAX_TOTAL_TOKENS,
    DEFAULT_MAX_FILE_PATH_LENGTH,
)


def get_env_value(
    env_key: str, default: any, value_type: type = str, special_none: bool = False
) -> any:
    """
    Get value from environment variable with type conversion

    Args:
        env_key (str): Environment variable key
        default (any): Default value if env variable is not set
        value_type (type): Type to convert the value to
        special_none (bool): If True, return None when value is "None"

    Returns:
        any: Converted value from environment or default
    """
    value = os.getenv(env_key)
    if value is None:
        return default

    # Handle special case for "None" string
    if special_none and value == "None":
        return None

    if value_type is bool:
        return value.lower() in ("true", "1", "yes", "t", "on")
    try:
        return value_type(value)
    except (ValueError, TypeError):
        return default


# Use TYPE_CHECKING to avoid circular imports
if TYPE_CHECKING:
    from lightrag.base import BaseKVStorage, BaseVectorStorage, QueryParam

# use the .env that is inside the current folder
# allows to use different .env file for each lightrag instance
# the OS environment variables take precedence over the .env file
load_dotenv(dotenv_path=".env", override=False)

VERBOSE_DEBUG = os.getenv("VERBOSE", "false").lower() == "true"


def verbose_debug(msg: str, *args, **kwargs):
    """Function for outputting detailed debug information.
    When VERBOSE_DEBUG=True, outputs the complete message.
    When VERBOSE_DEBUG=False, outputs only the first 50 characters.

    Args:
        msg: The message format string
        *args: Arguments to be formatted into the message
        **kwargs: Keyword arguments passed to logger.debug()
    """
    if VERBOSE_DEBUG:
        logger.debug(msg, *args, **kwargs)
    else:
        # Format the message with args first
        if args:
            formatted_msg = msg % args
        else:
            formatted_msg = msg
        # Then truncate the formatted message
        truncated_msg = (
            formatted_msg[:150] + "..." if len(formatted_msg) > 150 else formatted_msg
        )
        # Remove consecutive newlines
        truncated_msg = re.sub(r"\n+", "\n", truncated_msg)
        logger.debug(truncated_msg, **kwargs)


def set_verbose_debug(enabled: bool):
    """Enable or disable verbose debug output"""
    global VERBOSE_DEBUG
    VERBOSE_DEBUG = enabled


statistic_data = {"llm_call": 0, "llm_cache": 0, "embed_call": 0}

# Initialize logger
logger = logging.getLogger("lightrag")
logger.propagate = False  # prevent log message send to root loggger
# Let the main application configure the handlers
logger.setLevel(logging.INFO)

# Set httpx logging level to WARNING
logging.getLogger("httpx").setLevel(logging.WARNING)


class LightragPathFilter(logging.Filter):
    """Filter for lightrag logger to filter out frequent path access logs"""

    def __init__(self):
        super().__init__()
        # Define paths to be filtered
        self.filtered_paths = [
            "/documents",
            "/documents/paginated",
            "/health",
            "/webui/",
            "/documents/pipeline_status",
        ]
        # self.filtered_paths = ["/health", "/webui/"]

    def filter(self, record):
        try:
            # Check if record has the required attributes for an access log
            if not hasattr(record, "args") or not isinstance(record.args, tuple):
                return True
            if len(record.args) < 5:
                return True

            # Extract method, path and status from the record args
            method = record.args[1]
            path = record.args[2]
            status = record.args[4]

            # Filter out successful GET requests to filtered paths
            if (
                method == "GET"
                or method == "POST"
                and (status == 200 or status == 304)
                and path in self.filtered_paths
            ):
                return False

            return True
        except Exception:
            # In case of any error, let the message through
            return True


def setup_logger(
    logger_name: str,
    level: str = "INFO",
    add_filter: bool = False,
    log_file_path: str | None = None,
    enable_file_logging: bool = True,
):
    """Set up a logger with console and optionally file handlers

    Args:
        logger_name: Name of the logger to set up
        level: Log level (DEBUG, INFO, WARNING, ERROR, CRITICAL)
        add_filter: Whether to add LightragPathFilter to the logger
        log_file_path: Path to the log file. If None and file logging is enabled, defaults to lightrag.log in LOG_DIR or cwd
        enable_file_logging: Whether to enable logging to a file (defaults to True)
    """
    # Configure formatters
    detailed_formatter = logging.Formatter(
        "%(asctime)s - %(name)s - %(levelname)s - %(message)s"
    )
    simple_formatter = logging.Formatter("%(levelname)s: %(message)s")

    logger_instance = logging.getLogger(logger_name)
    logger_instance.setLevel(level)
    logger_instance.handlers = []  # Clear existing handlers
    logger_instance.propagate = False

    # Add console handler
    console_handler = logging.StreamHandler()
    console_handler.setFormatter(simple_formatter)
    console_handler.setLevel(level)
    logger_instance.addHandler(console_handler)

    # Add file handler by default unless explicitly disabled
    if enable_file_logging:
        # Get log file path
        if log_file_path is None:
            log_dir = os.getenv("LOG_DIR", os.getcwd())
            log_file_path = os.path.abspath(os.path.join(log_dir, DEFAULT_LOG_FILENAME))

        # Ensure log directory exists
        os.makedirs(os.path.dirname(log_file_path), exist_ok=True)

        # Get log file max size and backup count from environment variables
        log_max_bytes = get_env_value("LOG_MAX_BYTES", DEFAULT_LOG_MAX_BYTES, int)
        log_backup_count = get_env_value(
            "LOG_BACKUP_COUNT", DEFAULT_LOG_BACKUP_COUNT, int
        )

        try:
            # Add file handler
            file_handler = logging.handlers.RotatingFileHandler(
                filename=log_file_path,
                maxBytes=log_max_bytes,
                backupCount=log_backup_count,
                encoding="utf-8",
            )
            file_handler.setFormatter(detailed_formatter)
            file_handler.setLevel(level)
            logger_instance.addHandler(file_handler)
        except PermissionError as e:
            logger.warning(f"Could not create log file at {log_file_path}: {str(e)}")
            logger.warning("Continuing with console logging only")

    # Add path filter if requested
    if add_filter:
        path_filter = LightragPathFilter()
        logger_instance.addFilter(path_filter)


class UnlimitedSemaphore:
    """A context manager that allows unlimited access."""

    async def __aenter__(self):
        pass

    async def __aexit__(self, exc_type, exc, tb):
        pass


@dataclass
class EmbeddingFunc:
    embedding_dim: int
    func: callable
    max_token_size: int | None = None  # deprecated keep it for compatible only

    async def __call__(self, *args, **kwargs) -> np.ndarray:
        return await self.func(*args, **kwargs)


def compute_args_hash(*args: Any) -> str:
    """Compute a hash for the given arguments.
    Args:
        *args: Arguments to hash
    Returns:
        str: Hash string
    """
    import hashlib

    # Convert all arguments to strings and join them
    args_str = "".join([str(arg) for arg in args])

    # Compute MD5 hash
    return hashlib.md5(args_str.encode()).hexdigest()


def generate_cache_key(mode: str, cache_type: str, hash_value: str) -> str:
    """Generate a flattened cache key in the format {mode}:{cache_type}:{hash}

    Args:
        mode: Cache mode (e.g., 'default', 'local', 'global')
        cache_type: Type of cache (e.g., 'extract', 'query', 'keywords')
        hash_value: Hash value from compute_args_hash

    Returns:
        str: Flattened cache key
    """
    return f"{mode}:{cache_type}:{hash_value}"


def parse_cache_key(cache_key: str) -> tuple[str, str, str] | None:
    """Parse a flattened cache key back into its components

    Args:
        cache_key: Flattened cache key in format {mode}:{cache_type}:{hash}

    Returns:
        tuple[str, str, str] | None: (mode, cache_type, hash) or None if invalid format
    """
    parts = cache_key.split(":", 2)
    if len(parts) == 3:
        return parts[0], parts[1], parts[2]
    return None


def compute_mdhash_id(content: str, prefix: str = "") -> str:
    """
    Compute a unique ID for a given content string.

    The ID is a combination of the given prefix and the MD5 hash of the content string.
    """
    return prefix + md5(content.encode()).hexdigest()


# Custom exception class
class QueueFullError(Exception):
    """Raised when the queue is full and the wait times out"""

    pass


def priority_limit_async_func_call(max_size: int, max_queue_size: int = 1000):
    """
    Enhanced priority-limited asynchronous function call decorator

    Args:
        max_size: Maximum number of concurrent calls
        max_queue_size: Maximum queue capacity to prevent memory overflow
    Returns:
        Decorator function
    """

    def final_decro(func):
        # Ensure func is callable
        if not callable(func):
            raise TypeError(f"Expected a callable object, got {type(func)}")
        queue = asyncio.PriorityQueue(maxsize=max_queue_size)
        tasks = set()
        initialization_lock = asyncio.Lock()
        counter = 0
        shutdown_event = asyncio.Event()
        initialized = False  # Global initialization flag
        worker_health_check_task = None

        # Track active future objects for cleanup
        active_futures = weakref.WeakSet()
        reinit_count = 0  # Reinitialization counter to track system health

        # Worker function to process tasks in the queue
        async def worker():
            """Worker that processes tasks in the priority queue"""
            try:
                while not shutdown_event.is_set():
                    try:
                        # Use timeout to get tasks, allowing periodic checking of shutdown signal
                        try:
                            (
                                priority,
                                count,
                                future,
                                args,
                                kwargs,
                            ) = await asyncio.wait_for(queue.get(), timeout=1.0)
                        except asyncio.TimeoutError:
                            # Timeout is just to check shutdown signal, continue to next iteration
                            continue

                        # If future is cancelled, skip execution
                        if future.cancelled():
                            queue.task_done()
                            continue

                        try:
                            # Execute function
                            result = await func(*args, **kwargs)
                            # If future is not done, set the result
                            if not future.done():
                                future.set_result(result)
                        except asyncio.CancelledError:
                            if not future.done():
                                future.cancel()
                            logger.debug("limit_async: Task cancelled during execution")
                        except Exception as e:
                            logger.error(
                                f"limit_async: Error in decorated function: {str(e)}"
                            )
                            if not future.done():
                                future.set_exception(e)
                        finally:
                            queue.task_done()
                    except Exception as e:
                        # Catch all exceptions in worker loop to prevent worker termination
                        logger.error(f"limit_async: Critical error in worker: {str(e)}")
                        await asyncio.sleep(0.1)  # Prevent high CPU usage
            finally:
                logger.debug("limit_async: Worker exiting")

        async def health_check():
            """Periodically check worker health status and recover"""
            nonlocal initialized
            try:
                while not shutdown_event.is_set():
                    await asyncio.sleep(5)  # Check every 5 seconds

                    # No longer acquire lock, directly operate on task set
                    # Use a copy of the task set to avoid concurrent modification
                    current_tasks = set(tasks)
                    done_tasks = {t for t in current_tasks if t.done()}
                    tasks.difference_update(done_tasks)

                    # Calculate active tasks count
                    active_tasks_count = len(tasks)
                    workers_needed = max_size - active_tasks_count

                    if workers_needed > 0:
                        logger.info(
                            f"limit_async: Creating {workers_needed} new workers"
                        )
                        new_tasks = set()
                        for _ in range(workers_needed):
                            task = asyncio.create_task(worker())
                            new_tasks.add(task)
                            task.add_done_callback(tasks.discard)
                        # Update task set in one operation
                        tasks.update(new_tasks)
            except Exception as e:
                logger.error(f"limit_async: Error in health check: {str(e)}")
            finally:
                logger.debug("limit_async: Health check task exiting")
                initialized = False

        async def ensure_workers():
            """Ensure worker threads and health check system are available

            This function checks if the worker system is already initialized.
            If not, it performs a one-time initialization of all worker threads
            and starts the health check system.
            """
            nonlocal initialized, worker_health_check_task, tasks, reinit_count

            if initialized:
                return

            async with initialization_lock:
                if initialized:
                    return

                # Increment reinitialization counter if this is not the first initialization
                if reinit_count > 0:
                    reinit_count += 1
                    logger.warning(
                        f"limit_async: Reinitializing needed (count: {reinit_count})"
                    )
                else:
                    reinit_count = 1  # First initialization

                # Check for completed tasks and remove them from the task set
                current_tasks = set(tasks)
                done_tasks = {t for t in current_tasks if t.done()}
                tasks.difference_update(done_tasks)

                # Log active tasks count during reinitialization
                active_tasks_count = len(tasks)
                if active_tasks_count > 0 and reinit_count > 1:
                    logger.warning(
                        f"limit_async: {active_tasks_count} tasks still running during reinitialization"
                    )

                # Create initial worker tasks, only adding the number needed
                workers_needed = max_size - active_tasks_count
                for _ in range(workers_needed):
                    task = asyncio.create_task(worker())
                    tasks.add(task)
                    task.add_done_callback(tasks.discard)

                # Start health check
                worker_health_check_task = asyncio.create_task(health_check())

                initialized = True
                logger.info(f"limit_async: {workers_needed} new workers initialized")

        async def shutdown():
            """Gracefully shut down all workers and the queue"""
            logger.info("limit_async: Shutting down priority queue workers")

            # Set the shutdown event
            shutdown_event.set()

            # Cancel all active futures
            for future in list(active_futures):
                if not future.done():
                    future.cancel()

            # Wait for the queue to empty
            try:
                await asyncio.wait_for(queue.join(), timeout=5.0)
            except asyncio.TimeoutError:
                logger.warning(
                    "limit_async: Timeout waiting for queue to empty during shutdown"
                )

            # Cancel all worker tasks
            for task in list(tasks):
                if not task.done():
                    task.cancel()

            # Wait for all tasks to complete
            if tasks:
                await asyncio.gather(*tasks, return_exceptions=True)

            # Cancel the health check task
            if worker_health_check_task and not worker_health_check_task.done():
                worker_health_check_task.cancel()
                try:
                    await worker_health_check_task
                except asyncio.CancelledError:
                    pass

            logger.info("limit_async: Priority queue workers shutdown complete")

        @wraps(func)
        async def wait_func(
            *args, _priority=10, _timeout=None, _queue_timeout=None, **kwargs
        ):
            """
            Execute the function with priority-based concurrency control
            Args:
                *args: Positional arguments passed to the function
                _priority: Call priority (lower values have higher priority)
                _timeout: Maximum time to wait for function completion (in seconds)
                _queue_timeout: Maximum time to wait for entering the queue (in seconds)
                **kwargs: Keyword arguments passed to the function
            Returns:
                The result of the function call
            Raises:
                TimeoutError: If the function call times out
                QueueFullError: If the queue is full and waiting times out
                Any exception raised by the decorated function
            """
            # Ensure worker system is initialized
            await ensure_workers()

            # Create a future for the result
            future = asyncio.Future()
            active_futures.add(future)

            nonlocal counter
            async with initialization_lock:
                current_count = counter  # Use local variable to avoid race conditions
                counter += 1

            # Try to put the task into the queue, supporting timeout
            try:
                if _queue_timeout is not None:
                    # Use timeout to wait for queue space
                    try:
                        await asyncio.wait_for(
                            # current_count is used to ensure FIFO order
                            queue.put((_priority, current_count, future, args, kwargs)),
                            timeout=_queue_timeout,
                        )
                    except asyncio.TimeoutError:
                        raise QueueFullError(
                            f"Queue full, timeout after {_queue_timeout} seconds"
                        )
                else:
                    # No timeout, may wait indefinitely
                    # current_count is used to ensure FIFO order
                    await queue.put((_priority, current_count, future, args, kwargs))
            except Exception as e:
                # Clean up the future
                if not future.done():
                    future.set_exception(e)
                active_futures.discard(future)
                raise

            try:
                # Wait for the result, optional timeout
                if _timeout is not None:
                    try:
                        return await asyncio.wait_for(future, _timeout)
                    except asyncio.TimeoutError:
                        # Cancel the future
                        if not future.done():
                            future.cancel()
                        raise TimeoutError(
                            f"limit_async: Task timed out after {_timeout} seconds"
                        )
                else:
                    # Wait for the result without timeout
                    return await future
            finally:
                # Clean up the future reference
                active_futures.discard(future)

        # Add the shutdown method to the decorated function
        wait_func.shutdown = shutdown

        return wait_func

    return final_decro


def wrap_embedding_func_with_attrs(**kwargs):
    """Wrap a function with attributes"""

    def final_decro(func) -> EmbeddingFunc:
        new_func = EmbeddingFunc(**kwargs, func=func)
        return new_func

    return final_decro


def load_json(file_name):
    if not os.path.exists(file_name):
        return None
    with open(file_name, encoding="utf-8-sig") as f:
        return json.load(f)


def write_json(json_obj, file_name):
    with open(file_name, "w", encoding="utf-8") as f:
        json.dump(json_obj, f, indent=2, ensure_ascii=False)


class TokenizerInterface(Protocol):
    """
    Defines the interface for a tokenizer, requiring encode and decode methods.
    """

    def encode(self, content: str) -> List[int]:
        """Encodes a string into a list of tokens."""
        ...

    def decode(self, tokens: List[int]) -> str:
        """Decodes a list of tokens into a string."""
        ...


class Tokenizer:
    """
    A wrapper around a tokenizer to provide a consistent interface for encoding and decoding.
    """

    def __init__(self, model_name: str, tokenizer: TokenizerInterface):
        """
        Initializes the Tokenizer with a tokenizer model name and a tokenizer instance.

        Args:
            model_name: The associated model name for the tokenizer.
            tokenizer: An instance of a class implementing the TokenizerInterface.
        """
        self.model_name: str = model_name
        self.tokenizer: TokenizerInterface = tokenizer

    def encode(self, content: str) -> List[int]:
        """
        Encodes a string into a list of tokens using the underlying tokenizer.

        Args:
            content: The string to encode.

        Returns:
            A list of integer tokens.
        """
        return self.tokenizer.encode(content)

    def decode(self, tokens: List[int]) -> str:
        """
        Decodes a list of tokens into a string using the underlying tokenizer.

        Args:
            tokens: A list of integer tokens to decode.

        Returns:
            The decoded string.
        """
        return self.tokenizer.decode(tokens)


class TiktokenTokenizer(Tokenizer):
    """
    A Tokenizer implementation using the tiktoken library.
    """

    def __init__(self, model_name: str = "gpt-4o-mini"):
        """
        Initializes the TiktokenTokenizer with a specified model name.

        Args:
            model_name: The model name for the tiktoken tokenizer to use.  Defaults to "gpt-4o-mini".

        Raises:
            ImportError: If tiktoken is not installed.
            ValueError: If the model_name is invalid.
        """
        try:
            import tiktoken
        except ImportError:
            raise ImportError(
                "tiktoken is not installed. Please install it with `pip install tiktoken` or define custom `tokenizer_func`."
            )

        try:
            tokenizer = tiktoken.encoding_for_model(model_name)
            super().__init__(model_name=model_name, tokenizer=tokenizer)
        except KeyError:
            raise ValueError(f"Invalid model_name: {model_name}.")


def pack_user_ass_to_openai_messages(*args: str):
    roles = ["user", "assistant"]
    return [
        {"role": roles[i % 2], "content": content} for i, content in enumerate(args)
    ]


def split_string_by_multi_markers(content: str, markers: list[str]) -> list[str]:
    """Split a string by multiple markers"""
    if not markers:
        return [content]
    content = content if content is not None else ""
    results = re.split("|".join(re.escape(marker) for marker in markers), content)
    return [r.strip() for r in results if r.strip()]


# Refer the utils functions of the official GraphRAG implementation:
# https://github.com/microsoft/graphrag
def clean_str(input: Any) -> str:
    """Clean an input string by removing HTML escapes, control characters, and other unwanted characters."""
    # If we get non-string input, just give it back
    if not isinstance(input, str):
        return input

    result = html.unescape(input.strip())
    # https://stackoverflow.com/questions/4324790/removing-control-characters-from-a-string-in-python
    return re.sub(r"[\x00-\x1f\x7f-\x9f]", "", result)


def is_float_regex(value: str) -> bool:
    return bool(re.match(r"^[-+]?[0-9]*\.?[0-9]+$", value))


def truncate_list_by_token_size(
    list_data: list[Any],
    key: Callable[[Any], str],
    max_token_size: int,
    tokenizer: Tokenizer,
) -> list[int]:
    """Truncate a list of data by token size"""
    if max_token_size <= 0:
        return []
    tokens = 0
    for i, data in enumerate(list_data):
        tokens += len(tokenizer.encode(key(data)))
        if tokens > max_token_size:
            return list_data[:i]
    return list_data


def cosine_similarity(v1, v2):
    """Calculate cosine similarity between two vectors"""
    dot_product = np.dot(v1, v2)
    norm1 = np.linalg.norm(v1)
    norm2 = np.linalg.norm(v2)
    return dot_product / (norm1 * norm2)


async def handle_cache(
    hashing_kv,
    args_hash,
    prompt,
    mode="default",
    cache_type=None,
<<<<<<< HEAD
) -> str|None:
=======
) -> str | None:
>>>>>>> 1be1649f
    """Generic cache handling function with flattened cache keys"""
    if hashing_kv is None:
        return None

    if mode != "default":  # handle cache for all type of query
        if not hashing_kv.global_config.get("enable_llm_cache"):
            return None
    else:  # handle cache for entity extraction
        if not hashing_kv.global_config.get("enable_llm_cache_for_entity_extract"):
            return None

    # Use flattened cache key format: {mode}:{cache_type}:{hash}
    flattened_key = generate_cache_key(mode, cache_type, args_hash)
    cache_entry = await hashing_kv.get_by_id(flattened_key)
    if cache_entry:
        logger.debug(f"Flattened cache hit(key:{flattened_key})")
        return cache_entry["return"]

    logger.debug(f"Cache missed(mode:{mode} type:{cache_type})")
    return None


@dataclass
class CacheData:
    args_hash: str
    content: str
    prompt: str
    mode: str = "default"
    cache_type: str = "query"
    chunk_id: str | None = None
    queryparam: dict | None = None


async def save_to_cache(hashing_kv, cache_data: CacheData):
    """Save data to cache using flattened key structure.

    Args:
        hashing_kv: The key-value storage for caching
        cache_data: The cache data to save
    """
    # Skip if storage is None or content is a streaming response
    if hashing_kv is None or not cache_data.content:
        return

    # If content is a streaming response, don't cache it
    if hasattr(cache_data.content, "__aiter__"):
        logger.debug("Streaming response detected, skipping cache")
        return

    # Use flattened cache key format: {mode}:{cache_type}:{hash}
    flattened_key = generate_cache_key(
        cache_data.mode, cache_data.cache_type, cache_data.args_hash
    )

    # Check if we already have identical content cached
    existing_cache = await hashing_kv.get_by_id(flattened_key)
    if existing_cache:
        existing_content = existing_cache.get("return")
        if existing_content == cache_data.content:
            logger.info(f"Cache content unchanged for {flattened_key}, skipping update")
            return

    # Create cache entry with flattened structure
    cache_entry = {
        "return": cache_data.content,
        "cache_type": cache_data.cache_type,
        "chunk_id": cache_data.chunk_id if cache_data.chunk_id is not None else None,
        "original_prompt": cache_data.prompt,
        "queryparam": cache_data.queryparam
        if cache_data.queryparam is not None
        else None,
    }

    logger.info(f" == LLM cache == saving: {flattened_key}")

    # Save using flattened key
    await hashing_kv.upsert({flattened_key: cache_entry})


def safe_unicode_decode(content):
    # Regular expression to find all Unicode escape sequences of the form \uXXXX
    unicode_escape_pattern = re.compile(r"\\u([0-9a-fA-F]{4})")

    # Function to replace the Unicode escape with the actual character
    def replace_unicode_escape(match):
        # Convert the matched hexadecimal value into the actual Unicode character
        return chr(int(match.group(1), 16))

    # Perform the substitution
    decoded_content = unicode_escape_pattern.sub(
        replace_unicode_escape, content.decode("utf-8")
    )

    return decoded_content


def exists_func(obj, func_name: str) -> bool:
    """Check if a function exists in an object or not.
    :param obj:
    :param func_name:
    :return: True / False
    """
    if callable(getattr(obj, func_name, None)):
        return True
    else:
        return False


def get_conversation_turns(
    conversation_history: list[dict[str, Any]], num_turns: int
) -> str:
    """
    Process conversation history to get the specified number of complete turns.

    Args:
        conversation_history: List of conversation messages in chronological order
        num_turns: Number of complete turns to include

    Returns:
        Formatted string of the conversation history
    """
    # Check if num_turns is valid
    if num_turns <= 0:
        return ""

    # Group messages into turns
    turns: list[list[dict[str, Any]]] = []
    messages: list[dict[str, Any]] = []

    # First, filter out keyword extraction messages
    for msg in conversation_history:
        if msg["role"] == "assistant" and (
            msg["content"].startswith('{ "high_level_keywords"')
            or msg["content"].startswith("{'high_level_keywords'")
        ):
            continue
        messages.append(msg)

    # Then process messages in chronological order
    i = 0
    while i < len(messages) - 1:
        msg1 = messages[i]
        msg2 = messages[i + 1]

        # Check if we have a user-assistant or assistant-user pair
        if (msg1["role"] == "user" and msg2["role"] == "assistant") or (
            msg1["role"] == "assistant" and msg2["role"] == "user"
        ):
            # Always put user message first in the turn
            if msg1["role"] == "assistant":
                turn = [msg2, msg1]  # user, assistant
            else:
                turn = [msg1, msg2]  # user, assistant
            turns.append(turn)
        i += 2

    # Keep only the most recent num_turns
    if len(turns) > num_turns:
        turns = turns[-num_turns:]

    # Format the turns into a string
    formatted_turns: list[str] = []
    for turn in turns:
        formatted_turns.extend(
            [f"user: {turn[0]['content']}", f"assistant: {turn[1]['content']}"]
        )

    return "\n".join(formatted_turns)


def always_get_an_event_loop() -> asyncio.AbstractEventLoop:
    """
    Ensure that there is always an event loop available.

    This function tries to get the current event loop. If the current event loop is closed or does not exist,
    it creates a new event loop and sets it as the current event loop.

    Returns:
        asyncio.AbstractEventLoop: The current or newly created event loop.
    """
    try:
        # Try to get the current event loop
        current_loop = asyncio.get_event_loop()
        if current_loop.is_closed():
            raise RuntimeError("Event loop is closed.")
        return current_loop

    except RuntimeError:
        # If no event loop exists or it is closed, create a new one
        logger.info("Creating a new event loop in main thread.")
        new_loop = asyncio.new_event_loop()
        asyncio.set_event_loop(new_loop)
        return new_loop


async def aexport_data(
    chunk_entity_relation_graph,
    entities_vdb,
    relationships_vdb,
    output_path: str,
    file_format: str = "csv",
    include_vector_data: bool = False,
) -> None:
    """
    Asynchronously exports all entities, relations, and relationships to various formats.

    Args:
        chunk_entity_relation_graph: Graph storage instance for entities and relations
        entities_vdb: Vector database storage for entities
        relationships_vdb: Vector database storage for relationships
        output_path: The path to the output file (including extension).
        file_format: Output format - "csv", "excel", "md", "txt".
            - csv: Comma-separated values file
            - excel: Microsoft Excel file with multiple sheets
            - md: Markdown tables
            - txt: Plain text formatted output
        include_vector_data: Whether to include data from the vector database.
    """
    # Collect data
    entities_data = []
    relations_data = []
    relationships_data = []

    # --- Entities ---
    all_entities = await chunk_entity_relation_graph.get_all_labels()
    for entity_name in all_entities:
        # Get entity information from graph
        node_data = await chunk_entity_relation_graph.get_node(entity_name)
        source_id = node_data.get("source_id") if node_data else None

        entity_info = {
            "graph_data": node_data,
            "source_id": source_id,
        }

        # Optional: Get vector database information
        if include_vector_data:
            entity_id = compute_mdhash_id(entity_name, prefix="ent-")
            vector_data = await entities_vdb.get_by_id(entity_id)
            entity_info["vector_data"] = vector_data

        entity_row = {
            "entity_name": entity_name,
            "source_id": source_id,
            "graph_data": str(
                entity_info["graph_data"]
            ),  # Convert to string to ensure compatibility
        }
        if include_vector_data and "vector_data" in entity_info:
            entity_row["vector_data"] = str(entity_info["vector_data"])
        entities_data.append(entity_row)

    # --- Relations ---
    for src_entity in all_entities:
        for tgt_entity in all_entities:
            if src_entity == tgt_entity:
                continue

            edge_exists = await chunk_entity_relation_graph.has_edge(
                src_entity, tgt_entity
            )
            if edge_exists:
                # Get edge information from graph
                edge_data = await chunk_entity_relation_graph.get_edge(
                    src_entity, tgt_entity
                )
                source_id = edge_data.get("source_id") if edge_data else None

                relation_info = {
                    "graph_data": edge_data,
                    "source_id": source_id,
                }

                # Optional: Get vector database information
                if include_vector_data:
                    rel_id = compute_mdhash_id(src_entity + tgt_entity, prefix="rel-")
                    vector_data = await relationships_vdb.get_by_id(rel_id)
                    relation_info["vector_data"] = vector_data

                relation_row = {
                    "src_entity": src_entity,
                    "tgt_entity": tgt_entity,
                    "source_id": relation_info["source_id"],
                    "graph_data": str(relation_info["graph_data"]),  # Convert to string
                }
                if include_vector_data and "vector_data" in relation_info:
                    relation_row["vector_data"] = str(relation_info["vector_data"])
                relations_data.append(relation_row)

    # --- Relationships (from VectorDB) ---
    all_relationships = await relationships_vdb.client_storage
    for rel in all_relationships["data"]:
        relationships_data.append(
            {
                "relationship_id": rel["__id__"],
                "data": str(rel),  # Convert to string for compatibility
            }
        )

    # Export based on format
    if file_format == "csv":
        # CSV export
        with open(output_path, "w", newline="", encoding="utf-8") as csvfile:
            # Entities
            if entities_data:
                csvfile.write("# ENTITIES\n")
                writer = csv.DictWriter(csvfile, fieldnames=entities_data[0].keys())
                writer.writeheader()
                writer.writerows(entities_data)
                csvfile.write("\n\n")

            # Relations
            if relations_data:
                csvfile.write("# RELATIONS\n")
                writer = csv.DictWriter(csvfile, fieldnames=relations_data[0].keys())
                writer.writeheader()
                writer.writerows(relations_data)
                csvfile.write("\n\n")

            # Relationships
            if relationships_data:
                csvfile.write("# RELATIONSHIPS\n")
                writer = csv.DictWriter(
                    csvfile, fieldnames=relationships_data[0].keys()
                )
                writer.writeheader()
                writer.writerows(relationships_data)

    elif file_format == "excel":
        # Excel export
        import pandas as pd

        entities_df = pd.DataFrame(entities_data) if entities_data else pd.DataFrame()
        relations_df = (
            pd.DataFrame(relations_data) if relations_data else pd.DataFrame()
        )
        relationships_df = (
            pd.DataFrame(relationships_data) if relationships_data else pd.DataFrame()
        )

        with pd.ExcelWriter(output_path, engine="xlsxwriter") as writer:
            if not entities_df.empty:
                entities_df.to_excel(writer, sheet_name="Entities", index=False)
            if not relations_df.empty:
                relations_df.to_excel(writer, sheet_name="Relations", index=False)
            if not relationships_df.empty:
                relationships_df.to_excel(
                    writer, sheet_name="Relationships", index=False
                )

    elif file_format == "md":
        # Markdown export
        with open(output_path, "w", encoding="utf-8") as mdfile:
            mdfile.write("# LightRAG Data Export\n\n")

            # Entities
            mdfile.write("## Entities\n\n")
            if entities_data:
                # Write header
                mdfile.write("| " + " | ".join(entities_data[0].keys()) + " |\n")
                mdfile.write(
                    "| " + " | ".join(["---"] * len(entities_data[0].keys())) + " |\n"
                )

                # Write rows
                for entity in entities_data:
                    mdfile.write(
                        "| " + " | ".join(str(v) for v in entity.values()) + " |\n"
                    )
                mdfile.write("\n\n")
            else:
                mdfile.write("*No entity data available*\n\n")

            # Relations
            mdfile.write("## Relations\n\n")
            if relations_data:
                # Write header
                mdfile.write("| " + " | ".join(relations_data[0].keys()) + " |\n")
                mdfile.write(
                    "| " + " | ".join(["---"] * len(relations_data[0].keys())) + " |\n"
                )

                # Write rows
                for relation in relations_data:
                    mdfile.write(
                        "| " + " | ".join(str(v) for v in relation.values()) + " |\n"
                    )
                mdfile.write("\n\n")
            else:
                mdfile.write("*No relation data available*\n\n")

            # Relationships
            mdfile.write("## Relationships\n\n")
            if relationships_data:
                # Write header
                mdfile.write("| " + " | ".join(relationships_data[0].keys()) + " |\n")
                mdfile.write(
                    "| "
                    + " | ".join(["---"] * len(relationships_data[0].keys()))
                    + " |\n"
                )

                # Write rows
                for relationship in relationships_data:
                    mdfile.write(
                        "| "
                        + " | ".join(str(v) for v in relationship.values())
                        + " |\n"
                    )
            else:
                mdfile.write("*No relationship data available*\n\n")

    elif file_format == "txt":
        # Plain text export
        with open(output_path, "w", encoding="utf-8") as txtfile:
            txtfile.write("LIGHTRAG DATA EXPORT\n")
            txtfile.write("=" * 80 + "\n\n")

            # Entities
            txtfile.write("ENTITIES\n")
            txtfile.write("-" * 80 + "\n")
            if entities_data:
                # Create fixed width columns
                col_widths = {
                    k: max(len(k), max(len(str(e[k])) for e in entities_data))
                    for k in entities_data[0]
                }
                header = "  ".join(k.ljust(col_widths[k]) for k in entities_data[0])
                txtfile.write(header + "\n")
                txtfile.write("-" * len(header) + "\n")

                # Write rows
                for entity in entities_data:
                    row = "  ".join(
                        str(v).ljust(col_widths[k]) for k, v in entity.items()
                    )
                    txtfile.write(row + "\n")
                txtfile.write("\n\n")
            else:
                txtfile.write("No entity data available\n\n")

            # Relations
            txtfile.write("RELATIONS\n")
            txtfile.write("-" * 80 + "\n")
            if relations_data:
                # Create fixed width columns
                col_widths = {
                    k: max(len(k), max(len(str(r[k])) for r in relations_data))
                    for k in relations_data[0]
                }
                header = "  ".join(k.ljust(col_widths[k]) for k in relations_data[0])
                txtfile.write(header + "\n")
                txtfile.write("-" * len(header) + "\n")

                # Write rows
                for relation in relations_data:
                    row = "  ".join(
                        str(v).ljust(col_widths[k]) for k, v in relation.items()
                    )
                    txtfile.write(row + "\n")
                txtfile.write("\n\n")
            else:
                txtfile.write("No relation data available\n\n")

            # Relationships
            txtfile.write("RELATIONSHIPS\n")
            txtfile.write("-" * 80 + "\n")
            if relationships_data:
                # Create fixed width columns
                col_widths = {
                    k: max(len(k), max(len(str(r[k])) for r in relationships_data))
                    for k in relationships_data[0]
                }
                header = "  ".join(
                    k.ljust(col_widths[k]) for k in relationships_data[0]
                )
                txtfile.write(header + "\n")
                txtfile.write("-" * len(header) + "\n")

                # Write rows
                for relationship in relationships_data:
                    row = "  ".join(
                        str(v).ljust(col_widths[k]) for k, v in relationship.items()
                    )
                    txtfile.write(row + "\n")
            else:
                txtfile.write("No relationship data available\n\n")

    else:
        raise ValueError(
            f"Unsupported file format: {file_format}. "
            f"Choose from: csv, excel, md, txt"
        )
    if file_format is not None:
        print(f"Data exported to: {output_path} with format: {file_format}")
    else:
        print("Data displayed as table format")


def export_data(
    chunk_entity_relation_graph,
    entities_vdb,
    relationships_vdb,
    output_path: str,
    file_format: str = "csv",
    include_vector_data: bool = False,
) -> None:
    """
    Synchronously exports all entities, relations, and relationships to various formats.

    Args:
        chunk_entity_relation_graph: Graph storage instance for entities and relations
        entities_vdb: Vector database storage for entities
        relationships_vdb: Vector database storage for relationships
        output_path: The path to the output file (including extension).
        file_format: Output format - "csv", "excel", "md", "txt".
            - csv: Comma-separated values file
            - excel: Microsoft Excel file with multiple sheets
            - md: Markdown tables
            - txt: Plain text formatted output
        include_vector_data: Whether to include data from the vector database.
    """
    try:
        loop = asyncio.get_event_loop()
    except RuntimeError:
        loop = asyncio.new_event_loop()
        asyncio.set_event_loop(loop)

    loop.run_until_complete(
        aexport_data(
            chunk_entity_relation_graph,
            entities_vdb,
            relationships_vdb,
            output_path,
            file_format,
            include_vector_data,
        )
    )


def lazy_external_import(module_name: str, class_name: str) -> Callable[..., Any]:
    """Lazily import a class from an external module based on the package of the caller."""
    # Get the caller's module and package
    import inspect

    caller_frame = inspect.currentframe().f_back
    module = inspect.getmodule(caller_frame)
    package = module.__package__ if module else None

    def import_class(*args: Any, **kwargs: Any):
        import importlib

        module = importlib.import_module(module_name, package=package)
        cls = getattr(module, class_name)
        return cls(*args, **kwargs)

    return import_class


async def update_chunk_cache_list(
    chunk_id: str,
    text_chunks_storage: "BaseKVStorage",
    cache_keys: list[str],
    cache_scenario: str = "batch_update",
) -> None:
    """Update chunk's llm_cache_list with the given cache keys

    Args:
        chunk_id: Chunk identifier
        text_chunks_storage: Text chunks storage instance
        cache_keys: List of cache keys to add to the list
        cache_scenario: Description of the cache scenario for logging
    """
    if not cache_keys:
        return

    try:
        chunk_data = await text_chunks_storage.get_by_id(chunk_id)
        if chunk_data:
            # Ensure llm_cache_list exists
            if "llm_cache_list" not in chunk_data:
                chunk_data["llm_cache_list"] = []

            # Add cache keys to the list if not already present
            existing_keys = set(chunk_data["llm_cache_list"])
            new_keys = [key for key in cache_keys if key not in existing_keys]

            if new_keys:
                chunk_data["llm_cache_list"].extend(new_keys)

                # Update the chunk in storage
                await text_chunks_storage.upsert({chunk_id: chunk_data})
                logger.debug(
                    f"Updated chunk {chunk_id} with {len(new_keys)} cache keys ({cache_scenario})"
                )
    except Exception as e:
        logger.warning(
            f"Failed to update chunk {chunk_id} with cache references on {cache_scenario}: {e}"
        )


def remove_think_tags(text: str) -> str:
    """Remove <think> tags from the text"""
    return re.sub(r"^(<think>.*?</think>|<think>)", "", text, flags=re.DOTALL).strip()


async def use_llm_func_with_cache(
    input_text: str,
    use_llm_func: callable,
    llm_response_cache: "BaseKVStorage | None" = None,
    max_tokens: int = None,
    history_messages: list[dict[str, str]] = None,
    cache_type: str = "extract",
    chunk_id: str | None = None,
    cache_keys_collector: list = None,
) -> str:
    """Call LLM function with cache support

    If cache is available and enabled (determined by handle_cache based on mode),
    retrieve result from cache; otherwise call LLM function and save result to cache.

    Args:
        input_text: Input text to send to LLM
        use_llm_func: LLM function with higher priority
        llm_response_cache: Cache storage instance
        max_tokens: Maximum tokens for generation
        history_messages: History messages list
        cache_type: Type of cache
        chunk_id: Chunk identifier to store in cache
        text_chunks_storage: Text chunks storage to update llm_cache_list
        cache_keys_collector: Optional list to collect cache keys for batch processing

    Returns:
        LLM response text
    """
    if llm_response_cache:
        if history_messages:
            history = json.dumps(history_messages, ensure_ascii=False)
            _prompt = history + "\n" + input_text
        else:
            _prompt = input_text

        arg_hash = compute_args_hash(_prompt)
        # Generate cache key for this LLM call
        cache_key = generate_cache_key("default", cache_type, arg_hash)

        cached_return = await handle_cache(
            llm_response_cache,
            arg_hash,
            _prompt,
            "default",
            cache_type=cache_type,
        )
        if cached_return:
            logger.debug(f"Found cache for {arg_hash}")
            statistic_data["llm_cache"] += 1

            # Add cache key to collector if provided
            if cache_keys_collector is not None:
                cache_keys_collector.append(cache_key)

            return cached_return
        statistic_data["llm_call"] += 1

        # Call LLM
        kwargs = {}
        if history_messages:
            kwargs["history_messages"] = history_messages
        if max_tokens is not None:
            kwargs["max_tokens"] = max_tokens

        res: str = await use_llm_func(input_text, **kwargs)
        res = remove_think_tags(res)

        if llm_response_cache.global_config.get("enable_llm_cache_for_entity_extract"):
            await save_to_cache(
                llm_response_cache,
                CacheData(
                    args_hash=arg_hash,
                    content=res,
                    prompt=_prompt,
                    cache_type=cache_type,
                    chunk_id=chunk_id,
                ),
            )

            # Add cache key to collector if provided
            if cache_keys_collector is not None:
                cache_keys_collector.append(cache_key)

        return res

    # When cache is disabled, directly call LLM
    kwargs = {}
    if history_messages:
        kwargs["history_messages"] = history_messages
    if max_tokens is not None:
        kwargs["max_tokens"] = max_tokens

    logger.info(f"Call LLM function with query text length: {len(input_text)}")
    res = await use_llm_func(input_text, **kwargs)
    return remove_think_tags(res)


def get_content_summary(content: str, max_length: int = 250) -> str:
    """Get summary of document content

    Args:
        content: Original document content
        max_length: Maximum length of summary

    Returns:
        Truncated content with ellipsis if needed
    """
    content = content.strip()
    if len(content) <= max_length:
        return content
    return content[:max_length] + "..."


def normalize_extracted_info(name: str, is_entity=False) -> str:
    """Normalize entity/relation names and description with the following rules:
    1. Remove spaces between Chinese characters
    2. Remove spaces between Chinese characters and English letters/numbers
    3. Preserve spaces within English text and numbers
    4. Replace Chinese parentheses with English parentheses
    5. Replace Chinese dash with English dash
    6. Remove English quotation marks from the beginning and end of the text
    7. Remove English quotation marks in and around chinese
    8. Remove Chinese quotation marks

    Args:
        name: Entity name to normalize

    Returns:
        Normalized entity name
    """
    # Replace Chinese parentheses with English parentheses
    name = name.replace("（", "(").replace("）", ")")

    # Replace Chinese dash with English dash
    name = name.replace("—", "-").replace("－", "-")

    # Use regex to remove spaces between Chinese characters
    # Regex explanation:
    # (?<=[\u4e00-\u9fa5]): Positive lookbehind for Chinese character
    # \s+: One or more whitespace characters
    # (?=[\u4e00-\u9fa5]): Positive lookahead for Chinese character
    name = re.sub(r"(?<=[\u4e00-\u9fa5])\s+(?=[\u4e00-\u9fa5])", "", name)

    # Remove spaces between Chinese and English/numbers/symbols
    name = re.sub(
        r"(?<=[\u4e00-\u9fa5])\s+(?=[a-zA-Z0-9\(\)\[\]@#$%!&\*\-=+_])", "", name
    )
    name = re.sub(
        r"(?<=[a-zA-Z0-9\(\)\[\]@#$%!&\*\-=+_])\s+(?=[\u4e00-\u9fa5])", "", name
    )

    # Remove English quotation marks from the beginning and end
    if len(name) >= 2 and name.startswith('"') and name.endswith('"'):
        name = name[1:-1]
    if len(name) >= 2 and name.startswith("'") and name.endswith("'"):
        name = name[1:-1]

    if is_entity:
        # remove Chinese quotes
        name = name.replace("“", "").replace("”", "").replace("‘", "").replace("’", "")
        # remove English queotes in and around chinese
        name = re.sub(r"['\"]+(?=[\u4e00-\u9fa5])", "", name)
        name = re.sub(r"(?<=[\u4e00-\u9fa5])['\"]+", "", name)

    return name


def clean_text(text: str) -> str:
    """Clean text by removing null bytes (0x00) and whitespace

    Args:
        text: Input text to clean

    Returns:
        Cleaned text
    """
    return text.strip().replace("\x00", "")


def check_storage_env_vars(storage_name: str) -> None:
    """Check if all required environment variables for storage implementation exist

    Args:
        storage_name: Storage implementation name

    Raises:
        ValueError: If required environment variables are missing
    """
    from lightrag.kg import STORAGE_ENV_REQUIREMENTS

    required_vars = STORAGE_ENV_REQUIREMENTS.get(storage_name, [])
    missing_vars = [var for var in required_vars if var not in os.environ]

    if missing_vars:
        raise ValueError(
            f"Storage implementation '{storage_name}' requires the following "
            f"environment variables: {', '.join(missing_vars)}"
        )


def linear_gradient_weighted_polling(
    entities_or_relations: list[dict],
    max_related_chunks: int,
    min_related_chunks: int = 1,
) -> list[str]:
    """
    Linear gradient weighted polling algorithm for text chunk selection.

    This algorithm ensures that entities/relations with higher importance get more text chunks,
    forming a linear decreasing allocation pattern.

    Args:
        entities_or_relations: List of entities or relations sorted by importance (high to low)
        max_related_chunks: Expected number of text chunks for the highest importance entity/relation
        min_related_chunks: Expected number of text chunks for the lowest importance entity/relation

    Returns:
        List of selected text chunk IDs
    """
    if not entities_or_relations:
        return []

    n = len(entities_or_relations)
    if n == 1:
        # Only one entity/relation, return its first max_related_chunks text chunks
        entity_chunks = entities_or_relations[0].get("sorted_chunks", [])
        return entity_chunks[:max_related_chunks]

    # Calculate expected text chunk count for each position (linear decrease)
    expected_counts = []
    for i in range(n):
        # Linear interpolation: from max_related_chunks to min_related_chunks
        ratio = i / (n - 1) if n > 1 else 0
        expected = max_related_chunks - ratio * (
            max_related_chunks - min_related_chunks
        )
        expected_counts.append(int(round(expected)))

    # First round allocation: allocate by expected values
    selected_chunks = []
    used_counts = []  # Track number of chunks used by each entity
    total_remaining = 0  # Accumulate remaining quotas

    for i, entity_rel in enumerate(entities_or_relations):
        entity_chunks = entity_rel.get("sorted_chunks", [])
        expected = expected_counts[i]

        # Actual allocatable count
        actual = min(expected, len(entity_chunks))
        selected_chunks.extend(entity_chunks[:actual])
        used_counts.append(actual)

        # Accumulate remaining quota
        remaining = expected - actual
        if remaining > 0:
            total_remaining += remaining

    # Second round allocation: multi-round scanning to allocate remaining quotas
    for _ in range(total_remaining):
        allocated = False

        # Scan entities one by one, allocate one chunk when finding unused chunks
        for i, entity_rel in enumerate(entities_or_relations):
            entity_chunks = entity_rel.get("sorted_chunks", [])

            # Check if there are still unused chunks
            if used_counts[i] < len(entity_chunks):
                # Allocate one chunk
                selected_chunks.append(entity_chunks[used_counts[i]])
                used_counts[i] += 1
                allocated = True
                break

        # If no chunks were allocated in this round, all entities are exhausted
        if not allocated:
            break

    return selected_chunks


async def vector_similarity_sorting(
    query: str,
    text_chunks_storage: "BaseKVStorage",
    chunks_vdb: "BaseVectorStorage",
    num_of_chunks: int,
    entity_info: list[dict[str, Any]],
    embedding_func: callable,
) -> list[str]:
    """
    Vector similarity-based text chunk selection algorithm.

    This algorithm selects text chunks based on cosine similarity between
    the query embedding and text chunk embeddings.

    Args:
        query: User's original query string
        text_chunks_storage: Text chunks storage instance
        chunks_vdb: Vector database storage for chunks
        num_of_chunks: Number of chunks to select
        entity_info: List of entity information containing chunk IDs
        embedding_func: Embedding function to compute query embedding

    Returns:
        List of selected text chunk IDs sorted by similarity (highest first)
    """
    logger.debug(
        f"Vector similarity chunk selection: num_of_chunks={num_of_chunks}, entity_info_count={len(entity_info) if entity_info else 0}"
    )

    if not entity_info or num_of_chunks <= 0:
        return []

    # Collect all unique chunk IDs from entity info
    all_chunk_ids = set()
    for i, entity in enumerate(entity_info):
        chunk_ids = entity.get("sorted_chunks", [])
        all_chunk_ids.update(chunk_ids)

    if not all_chunk_ids:
        logger.warning(
            "Vector similarity chunk selection:  no chunk IDs found in entity_info"
        )
        return []

    logger.debug(
        f"Vector similarity chunk selection: {len(all_chunk_ids)} unique chunk IDs collected"
    )

    all_chunk_ids = list(all_chunk_ids)

    try:
        # Get query embedding
        query_embedding = await embedding_func([query])
        query_embedding = query_embedding[
            0
        ]  # Extract first embedding from batch result

        # Get chunk embeddings from vector database
        chunk_vectors = await chunks_vdb.get_vectors_by_ids(all_chunk_ids)
        logger.debug(
            f"Vector similarity chunk selection: {len(chunk_vectors)} chunk vectors Retrieved"
        )

        if not chunk_vectors:
            logger.warning(
                "Vector similarity chunk selection: no vectors retrieved from chunks_vdb"
            )
            return []

        # Calculate cosine similarities
        similarities = []
        valid_vectors = 0
        for chunk_id in all_chunk_ids:
            if chunk_id in chunk_vectors:
                chunk_embedding = chunk_vectors[chunk_id]
                try:
                    # Calculate cosine similarity
                    similarity = cosine_similarity(query_embedding, chunk_embedding)
                    similarities.append((chunk_id, similarity))
                    valid_vectors += 1
                except Exception as e:
                    logger.warning(
                        f"Vector similarity chunk selection: failed to calculate similarity for chunk {chunk_id}: {e}"
                    )
            else:
                logger.warning(
                    f"Vector similarity chunk selection:  no vector found for chunk {chunk_id}"
                )

        # Sort by similarity (highest first) and select top num_of_chunks
        similarities.sort(key=lambda x: x[1], reverse=True)
        selected_chunks = [chunk_id for chunk_id, _ in similarities[:num_of_chunks]]

        logger.debug(
            f"Vector similarity chunk selection: {len(selected_chunks)} chunks from {len(all_chunk_ids)} candidates"
        )

        return selected_chunks

    except Exception as e:
        logger.error(f"[VECTOR_SIMILARITY] Error in vector similarity sorting: {e}")
        import traceback

        logger.error(f"[VECTOR_SIMILARITY] Traceback: {traceback.format_exc()}")
        # Fallback to simple truncation
        logger.debug("[VECTOR_SIMILARITY] Falling back to simple truncation")
        return all_chunk_ids[:num_of_chunks]


class TokenTracker:
    """Track token usage for LLM calls."""

    def __init__(self):
        self.reset()

    def __enter__(self):
        self.reset()
        return self

    def __exit__(self, exc_type, exc_val, exc_tb):
        print(self)

    def reset(self):
        self.prompt_tokens = 0
        self.completion_tokens = 0
        self.total_tokens = 0
        self.call_count = 0

    def add_usage(self, token_counts):
        """Add token usage from one LLM call.

        Args:
            token_counts: A dictionary containing prompt_tokens, completion_tokens, total_tokens
        """
        self.prompt_tokens += token_counts.get("prompt_tokens", 0)
        self.completion_tokens += token_counts.get("completion_tokens", 0)

        # If total_tokens is provided, use it directly; otherwise calculate the sum
        if "total_tokens" in token_counts:
            self.total_tokens += token_counts["total_tokens"]
        else:
            self.total_tokens += token_counts.get(
                "prompt_tokens", 0
            ) + token_counts.get("completion_tokens", 0)

        self.call_count += 1

    def get_usage(self):
        """Get current usage statistics."""
        return {
            "prompt_tokens": self.prompt_tokens,
            "completion_tokens": self.completion_tokens,
            "total_tokens": self.total_tokens,
            "call_count": self.call_count,
        }

    def __str__(self):
        usage = self.get_usage()
        return (
            f"LLM call count: {usage['call_count']}, "
            f"Prompt tokens: {usage['prompt_tokens']}, "
            f"Completion tokens: {usage['completion_tokens']}, "
            f"Total tokens: {usage['total_tokens']}"
        )


async def apply_rerank_if_enabled(
    query: str,
    retrieved_docs: list[dict],
    global_config: dict,
    enable_rerank: bool = True,
    top_n: int = None,
) -> list[dict]:
    """
    Apply reranking to retrieved documents if rerank is enabled.

    Args:
        query: The search query
        retrieved_docs: List of retrieved documents
        global_config: Global configuration containing rerank settings
        enable_rerank: Whether to enable reranking from query parameter
        top_n: Number of top documents to return after reranking

    Returns:
        Reranked documents if rerank is enabled, otherwise original documents
    """
    if not enable_rerank or not retrieved_docs:
        return retrieved_docs

    rerank_func = global_config.get("rerank_model_func")
    if not rerank_func:
        logger.warning(
            "Rerank is enabled but no rerank model is configured. Please set up a rerank model or set enable_rerank=False in query parameters."
        )
        return retrieved_docs

    try:
        # Apply reranking - let rerank_model_func handle top_k internally
        reranked_docs = await rerank_func(
            query=query,
            documents=retrieved_docs,
            top_n=top_n,
        )
        if reranked_docs and len(reranked_docs) > 0:
            if len(reranked_docs) > top_n:
                reranked_docs = reranked_docs[:top_n]
            logger.info(f"Successfully reranked: {len(retrieved_docs)} chunks")
            return reranked_docs
        else:
            logger.warning("Rerank returned empty results, using original chunks")
            return retrieved_docs

    except Exception as e:
        logger.error(f"Error during reranking: {e}, using original chunks")
        return retrieved_docs


async def process_chunks_unified(
    query: str,
    unique_chunks: list[dict],
    query_param: "QueryParam",
    global_config: dict,
    source_type: str = "mixed",
    chunk_token_limit: int = None,  # Add parameter for dynamic token limit
) -> list[dict]:
    """
    Unified processing for text chunks: deduplication, chunk_top_k limiting, reranking, and token truncation.

    Args:
        query: Search query for reranking
        chunks: List of text chunks to process
        query_param: Query parameters containing configuration
        global_config: Global configuration dictionary
        source_type: Source type for logging ("vector", "entity", "relationship", "mixed")
        chunk_token_limit: Dynamic token limit for chunks (if None, uses default)

    Returns:
        Processed and filtered list of text chunks
    """
    if not unique_chunks:
        return []

    origin_count = len(unique_chunks)

    # 1. Apply reranking if enabled and query is provided
    if query_param.enable_rerank and query and unique_chunks:
        rerank_top_k = query_param.chunk_top_k or len(unique_chunks)
        unique_chunks = await apply_rerank_if_enabled(
            query=query,
            retrieved_docs=unique_chunks,
            global_config=global_config,
            enable_rerank=query_param.enable_rerank,
            top_n=rerank_top_k,
        )

    # 2. Filter by minimum rerank score if reranking is enabled
    if query_param.enable_rerank and unique_chunks:
        min_rerank_score = global_config.get("min_rerank_score", 0.5)
        if min_rerank_score > 0.0:
            original_count = len(unique_chunks)

            # Filter chunks with score below threshold
            filtered_chunks = []
            for chunk in unique_chunks:
                rerank_score = chunk.get(
                    "rerank_score", 1.0
                )  # Default to 1.0 if no score
                if rerank_score >= min_rerank_score:
                    filtered_chunks.append(chunk)

            unique_chunks = filtered_chunks
            filtered_count = original_count - len(unique_chunks)

            if filtered_count > 0:
                logger.info(
                    f"Rerank filtering: {len(unique_chunks)} chunks remained (min rerank score: {min_rerank_score})"
                )
            if not unique_chunks:
                return []

    # 3. Apply chunk_top_k limiting if specified
    if query_param.chunk_top_k is not None and query_param.chunk_top_k > 0:
        if len(unique_chunks) > query_param.chunk_top_k:
            unique_chunks = unique_chunks[: query_param.chunk_top_k]
        logger.debug(
            f"Kept chunk_top-k: {len(unique_chunks)} chunks (deduplicated original: {origin_count})"
        )

    # 4. Token-based final truncation
    tokenizer = global_config.get("tokenizer")
    if tokenizer and unique_chunks:
        # Set default chunk_token_limit if not provided
        if chunk_token_limit is None:
            # Get default from query_param or global_config
            chunk_token_limit = getattr(
                query_param,
                "max_total_tokens",
                global_config.get("MAX_TOTAL_TOKENS", DEFAULT_MAX_TOTAL_TOKENS),
            )

        original_count = len(unique_chunks)
        unique_chunks = truncate_list_by_token_size(
            unique_chunks,
            key=lambda x: x.get("content", ""),
            max_token_size=chunk_token_limit,
            tokenizer=tokenizer,
        )
        logger.debug(
            f"Token truncation: {len(unique_chunks)} chunks from {original_count} "
            f"(chunk available tokens: {chunk_token_limit}, source: {source_type})"
        )

    return unique_chunks


def build_file_path(already_file_paths, data_list, target):
    """Build file path string with length limit and deduplication

    Args:
        already_file_paths: List of existing file paths
        data_list: List of data items containing file_path
        target: Target name for logging warnings

    Returns:
        str: Combined file paths separated by GRAPH_FIELD_SEP
    """
    # set: deduplication
    file_paths_set = {fp for fp in already_file_paths if fp}

    # string: filter empty value and keep file order in already_file_paths
    file_paths = GRAPH_FIELD_SEP.join(fp for fp in already_file_paths if fp)
    # ignored file_paths
    file_paths_ignore = ""
    # add file_paths
    for dp in data_list:
        cur_file_path = dp.get("file_path")
        # empty
        if not cur_file_path:
            continue

        # skip duplicate item
        if cur_file_path in file_paths_set:
            continue
        # add
        file_paths_set.add(cur_file_path)

        # check the length
        if (
            len(file_paths) + len(GRAPH_FIELD_SEP + cur_file_path)
            < DEFAULT_MAX_FILE_PATH_LENGTH
        ):
            # append
            file_paths += (
                GRAPH_FIELD_SEP + cur_file_path if file_paths else cur_file_path
            )
        else:
            # ignore
            file_paths_ignore += GRAPH_FIELD_SEP + cur_file_path

    if file_paths_ignore:
        logger.warning(
            f"Length of file_path exceeds {target}, ignoring new file: {file_paths_ignore}"
        )
    return file_paths


def generate_track_id(prefix: str = "upload") -> str:
    """Generate a unique tracking ID with timestamp and UUID

    Args:
        prefix: Prefix for the track ID (e.g., 'upload', 'insert')

    Returns:
        str: Unique tracking ID in format: {prefix}_{timestamp}_{uuid}
    """
    timestamp = datetime.now().strftime("%Y%m%d_%H%M%S")
    unique_id = str(uuid.uuid4())[:8]  # Use first 8 characters of UUID
    return f"{prefix}_{timestamp}_{unique_id}"<|MERGE_RESOLUTION|>--- conflicted
+++ resolved
@@ -762,11 +762,7 @@
     prompt,
     mode="default",
     cache_type=None,
-<<<<<<< HEAD
-) -> str|None:
-=======
 ) -> str | None:
->>>>>>> 1be1649f
     """Generic cache handling function with flattened cache keys"""
     if hashing_kv is None:
         return None
